# disable autofixing PRs, commenting "pre-commit.ci autofix" on a pull request triggers a autofix
ci:
  autofix_prs: false
# generally speaking we ignore all vendored code as well as tests data
exclude: |
  (?x)^(
    tests/data/.* |
    conda_libmamba_solver/mamba_utils\.py
  )$
repos:
  # generic verification and formatting
  - repo: https://github.com/pre-commit/pre-commit-hooks
    rev: v5.0.0
    hooks:
      # standard end of line/end of file cleanup
      - id: mixed-line-ending
      - id: end-of-file-fixer
      - id: trailing-whitespace
      # ensure syntaxes are valid
      - id: check-toml
      - id: check-yaml
        exclude: |
          (?x)^(
            (conda\.)?recipe/meta.yaml
          )
      # catch git merge/rebase problems
      - id: check-merge-conflict
<<<<<<< HEAD
=======
  - repo: https://github.com/asottile/pyupgrade
    rev: v3.18.0
    hooks:
      - id: pyupgrade
        args: ["--py38-plus"]
        exclude: ^conda/exports.py
  - repo: https://github.com/psf/black
    rev: 24.10.0
    hooks:
      - id: black
        exclude: tests/_reposerver\.py
  - repo: https://github.com/pycqa/isort
    rev: 5.13.2
    hooks:
      - id: isort
        exclude: tests/_reposerver\.py
>>>>>>> ea420d8c
  - repo: https://github.com/asottile/blacken-docs
    rev: 1.19.0
    hooks:
      # auto format Python codes within docstrings
      - id: blacken-docs
        additional_dependencies: [black]
  - repo: https://github.com/astral-sh/ruff-pre-commit
    rev: v0.6.9
    hooks:
      # lint & attempt to correct failures (e.g. pyupgrade)
      - id: ruff
        args: [--fix]
      # compatible replacement for black
      - id: ruff-format
  - repo: meta
    # see https://pre-commit.com/#meta-hooks
    hooks:
      - id: check-hooks-apply
      - id: check-useless-excludes
  - repo: https://github.com/PyCQA/bandit
    rev: 1.7.10
    hooks:
      - id: bandit
        args: [--exit-zero]
        exclude: ^(tests/)
  - repo: local
    hooks:
      - id: git-diff
        name: git diff
        entry: git diff --exit-code
        language: system
        pass_filenames: false
        always_run: true
  - repo: https://github.com/Lucas-C/pre-commit-hooks
    rev: v1.5.5
    hooks:
      - id: insert-license
        files: \.py$
        args: [--license-filepath, .github/disclaimer.txt, --no-extra-eol]
        exclude: ^(tests/repodata_time_machine.py|mamba_utils\.py|tests/channel_testing/helpers\.py|tests/channel_testing/reposerver\.py)  # extend global exclude<|MERGE_RESOLUTION|>--- conflicted
+++ resolved
@@ -25,25 +25,6 @@
           )
       # catch git merge/rebase problems
       - id: check-merge-conflict
-<<<<<<< HEAD
-=======
-  - repo: https://github.com/asottile/pyupgrade
-    rev: v3.18.0
-    hooks:
-      - id: pyupgrade
-        args: ["--py38-plus"]
-        exclude: ^conda/exports.py
-  - repo: https://github.com/psf/black
-    rev: 24.10.0
-    hooks:
-      - id: black
-        exclude: tests/_reposerver\.py
-  - repo: https://github.com/pycqa/isort
-    rev: 5.13.2
-    hooks:
-      - id: isort
-        exclude: tests/_reposerver\.py
->>>>>>> ea420d8c
   - repo: https://github.com/asottile/blacken-docs
     rev: 1.19.0
     hooks:
