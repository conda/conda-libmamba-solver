# disable autofixing PRs, commenting "pre-commit.ci autofix" on a pull request triggers a autofix
ci:
  autofix_prs: false
# generally speaking we ignore all vendored code as well as tests data
# TODO: Restore index and solver exclude lines before merge
exclude: |
  (?x)^(
    tests/data/.* |
    conda_libmamba_solver/_index_v1\.py |
    conda_libmamba_solver/_solver_v1\.py |
    conda_libmamba_solver/mamba_utils\.py
  )$
repos:
  # generic verification and formatting
  - repo: https://github.com/pre-commit/pre-commit-hooks
    rev: v4.6.0
    hooks:
      # standard end of line/end of file cleanup
      - id: mixed-line-ending
      - id: end-of-file-fixer
      - id: trailing-whitespace
      # ensure syntaxes are valid
      - id: check-toml
      - id: check-yaml
        exclude: |
          (?x)^(
            (conda\.)?recipe/meta.yaml
          )
      # catch git merge/rebase problems
      - id: check-merge-conflict
<<<<<<< HEAD
  - repo: https://github.com/adamchainz/blacken-docs
    rev: 1.16.0
=======
  - repo: https://github.com/asottile/pyupgrade
    rev: v3.16.0
    hooks:
      - id: pyupgrade
        args: ["--py38-plus"]
        exclude: ^conda/exports.py
  - repo: https://github.com/psf/black
    rev: 24.4.2
    hooks:
      - id: black
        exclude: tests/_reposerver\.py
  - repo: https://github.com/pycqa/isort
    rev: 5.13.2
    hooks:
      - id: isort
        exclude: tests/_reposerver\.py
  - repo: https://github.com/asottile/blacken-docs
    rev: 1.18.0
>>>>>>> 51b8f847
    hooks:
      # auto format Python codes within docstrings
      - id: blacken-docs
<<<<<<< HEAD
  - repo: https://github.com/astral-sh/ruff-pre-commit
    rev: v0.4.9
    hooks:
      # lint & attempt to correct failures (e.g. pyupgrade)
      - id: ruff
        args: [--fix]
      # compatible replacement for black
      - id: ruff-format
  - repo: meta
    # see https://pre-commit.com/#meta-hooks
    hooks:
      - id: check-hooks-apply
      - id: check-useless-excludes
  - repo: local
    hooks:
      - id: git-diff
        name: git diff
        entry: git diff --exit-code
        language: system
        pass_filenames: false
        always_run: true
=======
        additional_dependencies: [black]
  - repo: https://github.com/PyCQA/flake8
    rev: 7.1.0
    hooks:
      - id: flake8
  - repo: https://github.com/PyCQA/pylint
    rev: v3.2.4
    hooks:
      - id: pylint
        args: [--exit-zero]
  - repo: https://github.com/PyCQA/bandit
    rev: 1.7.9
    hooks:
      - id: bandit
        args: [--exit-zero]
        # ignore all tests, not just tests data
        exclude: ^tests/
  - repo: https://github.com/Lucas-C/pre-commit-hooks
    rev: v1.5.5
    hooks:
      - id: insert-license
        files: \.py$
        args: [--license-filepath, .github/disclaimer.txt, --no-extra-eol]
        exclude: ^(tests/repodata_time_machine.py|mamba_utils\.py|tests/channel_testing/helpers\.py|tests/channel_testing/reposerver\.py)  # extend global exclude
>>>>>>> 51b8f847
<|MERGE_RESOLUTION|>--- conflicted
+++ resolved
@@ -28,33 +28,11 @@
           )
       # catch git merge/rebase problems
       - id: check-merge-conflict
-<<<<<<< HEAD
-  - repo: https://github.com/adamchainz/blacken-docs
-    rev: 1.16.0
-=======
-  - repo: https://github.com/asottile/pyupgrade
-    rev: v3.16.0
-    hooks:
-      - id: pyupgrade
-        args: ["--py38-plus"]
-        exclude: ^conda/exports.py
-  - repo: https://github.com/psf/black
-    rev: 24.4.2
-    hooks:
-      - id: black
-        exclude: tests/_reposerver\.py
-  - repo: https://github.com/pycqa/isort
-    rev: 5.13.2
-    hooks:
-      - id: isort
-        exclude: tests/_reposerver\.py
   - repo: https://github.com/asottile/blacken-docs
     rev: 1.18.0
->>>>>>> 51b8f847
     hooks:
       # auto format Python codes within docstrings
       - id: blacken-docs
-<<<<<<< HEAD
   - repo: https://github.com/astral-sh/ruff-pre-commit
     rev: v0.4.9
     hooks:
@@ -76,29 +54,10 @@
         language: system
         pass_filenames: false
         always_run: true
-=======
-        additional_dependencies: [black]
-  - repo: https://github.com/PyCQA/flake8
-    rev: 7.1.0
-    hooks:
-      - id: flake8
-  - repo: https://github.com/PyCQA/pylint
-    rev: v3.2.4
-    hooks:
-      - id: pylint
-        args: [--exit-zero]
-  - repo: https://github.com/PyCQA/bandit
-    rev: 1.7.9
-    hooks:
-      - id: bandit
-        args: [--exit-zero]
-        # ignore all tests, not just tests data
-        exclude: ^tests/
   - repo: https://github.com/Lucas-C/pre-commit-hooks
     rev: v1.5.5
     hooks:
       - id: insert-license
         files: \.py$
         args: [--license-filepath, .github/disclaimer.txt, --no-extra-eol]
-        exclude: ^(tests/repodata_time_machine.py|mamba_utils\.py|tests/channel_testing/helpers\.py|tests/channel_testing/reposerver\.py)  # extend global exclude
->>>>>>> 51b8f847
+        exclude: ^(tests/repodata_time_machine.py|mamba_utils\.py|tests/channel_testing/helpers\.py|tests/channel_testing/reposerver\.py)  # extend global exclude