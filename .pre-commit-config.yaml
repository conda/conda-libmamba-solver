--- conflicted
+++ resolved
@@ -33,9 +33,8 @@
     hooks:
       # auto format Python codes within docstrings
       - id: blacken-docs
-<<<<<<< HEAD
   - repo: https://github.com/astral-sh/ruff-pre-commit
-    rev: v0.4.9
+    rev: v0.5.4
     hooks:
       # lint & attempt to correct failures (e.g. pyupgrade)
       - id: ruff
@@ -55,25 +54,6 @@
         language: system
         pass_filenames: false
         always_run: true
-=======
-        additional_dependencies: [black]
-  - repo: https://github.com/PyCQA/flake8
-    rev: 7.1.0
-    hooks:
-      - id: flake8
-  - repo: https://github.com/PyCQA/pylint
-    rev: v3.2.6
-    hooks:
-      - id: pylint
-        args: [--exit-zero]
-  - repo: https://github.com/PyCQA/bandit
-    rev: 1.7.9
-    hooks:
-      - id: bandit
-        args: [--exit-zero]
-        # ignore all tests, not just tests data
-        exclude: ^tests/
->>>>>>> 67dc6a43
   - repo: https://github.com/Lucas-C/pre-commit-hooks
     rev: v1.5.5
     hooks:
