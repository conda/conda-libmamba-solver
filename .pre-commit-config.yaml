--- conflicted
+++ resolved
@@ -28,27 +28,7 @@
           )
       # catch git merge/rebase problems
       - id: check-merge-conflict
-<<<<<<< HEAD
   - repo: https://github.com/adamchainz/blacken-docs
-=======
-  - repo: https://github.com/asottile/pyupgrade
-    rev: v3.15.2
-    hooks:
-      - id: pyupgrade
-        args: ["--py38-plus"]
-        exclude: ^conda/exports.py
-  - repo: https://github.com/psf/black
-    rev: 24.4.0
-    hooks:
-      - id: black
-        exclude: tests/_reposerver\.py
-  - repo: https://github.com/pycqa/isort
-    rev: 5.13.2
-    hooks:
-      - id: isort
-        exclude: tests/_reposerver\.py
-  - repo: https://github.com/asottile/blacken-docs
->>>>>>> efa3b841
     rev: 1.16.0
     hooks:
       # auto format Python codes within docstrings
