--- conflicted
+++ resolved
@@ -32,12 +32,8 @@
 from conda.common.constants import NULL
 from conda.common.io import Spinner, timeout
 from conda.common.path import paths_equal
-<<<<<<< HEAD
 from conda.common.url import percent_decode
-=======
-from conda.common.url import join_url, percent_decode
 from conda.core.package_cache_data import PackageCacheData
->>>>>>> de8b97b9
 from conda.core.prefix_data import PrefixData
 from conda.core.solve import Solver
 from conda.exceptions import (
@@ -907,19 +903,17 @@
         try:
             channel_info = index.get_info(channel)
         except KeyError:
-<<<<<<< HEAD
             channel_info = None
         if on_win:
             kwargs["channel"] = percent_decode(kwargs["channel"])
             kwargs["url"] = percent_decode(kwargs["url"])
         if channel_info and channel_info.full_url != channel_info.noauth_url:
             kwargs["url"] = kwargs["url"].replace(channel_info.noauth_url, channel_info.full_url)
-=======
             # this channel was never used to build the remote index, which
             # can mean two things: it comes from pkgs_dirs (offline)
             # or we obtained an already installed PackageRecord
-            # whose metadata contains a channel that doesn't exist
-            # in both cases, we can return the record from the correct object
+            # whose metadata contains a channel that doesn't exist.
+            # In both cases, we can return the record from the correct object
             if context.offline:
                 for path in context.pkgs_dirs:
                     pcd = PackageCacheData(path)
@@ -937,7 +931,6 @@
         # Otherwise, these are records from the index
         kwargs["fn"] = pkg_filename
         kwargs["channel"] = channel_info.channel
->>>>>>> de8b97b9
         if for_conda_build:
             # conda-build expects multichannel instances in the Dist->PackageRecord mapping
             # see https://github.com/conda/conda-libmamba-solver/issues/363
