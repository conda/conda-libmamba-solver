--- conflicted
+++ resolved
@@ -7,11 +7,8 @@
 This module defines the conda.core.solve.Solver interface and its immediate helpers
 """
 
-<<<<<<< HEAD
 from __future__ import annotations
 
-=======
->>>>>>> a997a28b
 import json
 import logging
 import os
@@ -21,6 +18,7 @@
 from contextlib import suppress
 from functools import cache
 from inspect import stack
+from itertools import chain
 from textwrap import dedent
 from typing import TYPE_CHECKING
 
@@ -115,6 +113,13 @@
         )
         if self.subdirs is NULL or not self.subdirs:
             self.subdirs = context.subdirs
+        if "noarch" not in self.subdirs:
+            # Problem: Conda build generates a custom index which happens to "forget" about
+            # noarch on purpose when creating the build/host environments, since it merges
+            # both as if they were all in the native subdir. This causes package-not-found
+            # errors because we are not using the patched index.
+            # Fix: just add noarch to subdirs because it should always be there anyway.
+            self.subdirs = (*self.subdirs, "noarch")
 
         self._repodata_fn = self._maybe_ignore_current_repodata()
         self._libmamba_context = init_libmamba_context(
@@ -150,74 +155,8 @@
         if maybe_final_state is not None:
             return maybe_final_state
 
-<<<<<<< HEAD
         channels = self._collect_channel_list(in_state)
-        conda_build_channels, subdirs = self._collect_channels_subdirs_from_conda_build()
-=======
-        # From now on we _do_ require a solver and the index
-        subdirs = self.subdirs
-        if self._called_from_conda_build():
-            log.info("Using solver via 'conda.plan.install_actions' (probably conda build)")
-            # Problem: Conda build generates a custom index which happens to "forget" about
-            # noarch on purpose when creating the build/host environments, since it merges
-            # both as if they were all in the native subdir. this causes package-not-found
-            # errors because we are not using the patched index.
-            # Fix: just add noarch to subdirs.
-            if "noarch" not in subdirs:
-                subdirs = *subdirs, "noarch"
-            # We need to recover the local dirs (conda-build's local, output_folder, etc)
-            # from the index. This is a bit of a hack, but it works.
-            conda_bld_channels = {
-                rec.channel: None for rec in self._index if rec.channel.scheme == "file"
-            }
-            # Cache indices for conda-build, it gets heavy otherwise
-            IndexHelper = _LibMambaIndexForCondaBuild
-        else:
-            IndexHelper = LibMambaIndexHelper
-            conda_bld_channels = ()
-
-        all_channels = [
-            *conda_bld_channels,
-            *self.channels,
-            *in_state.channels_from_specs(),
-        ]
-        override = (getattr(context, "_argparse_args", None) or {}).get("override_channels")
-        if not os.getenv("CONDA_LIBMAMBA_SOLVER_NO_CHANNELS_FROM_INSTALLED") and not override:
-            # see https://github.com/conda/conda-libmamba-solver/issues/108
-            all_urls = [url for c in all_channels for url in Channel(c).urls(False)]
-            installed_channels = in_state.channels_from_installed(seen=all_urls)
-            for channel in installed_channels:
-                # Only add to list if resource is available; check has timeout=1s
-                if timeout(1, is_channel_available, channel.base_url, default_return=False):
-                    all_channels.append(channel)
-        all_channels.extend(in_state.maybe_free_channel())
-
-        # Aggregate channels and subdirs
-        deduped_channels = {}
-        for channel in all_channels:
-            if channel_platform := getattr(channel, "platform", None):
-                if channel_platform not in subdirs:
-                    log.info(
-                        "Channel %s defines platform %s which is not part of subdirs=%s. "
-                        "Ignoring platform attribute...",
-                        channel,
-                        channel_platform,
-                        subdirs,
-                    )
-                # Remove 'Channel.platform' to avoid missing subdirs. Channel.urls() will ignore
-                # our explicitly passed subdirs if .platform is defined!
-                channel = Channel(**{k: v for k, v in channel.dump().items() if k != "platform"})
-            deduped_channels[channel] = None
-        all_channels = tuple(deduped_channels)
-
-        # Now have all the info we need to initialize the libmamba context
-        init_api_context(
-            channels=[c.canonical_name for c in all_channels],
-            platform=next(s for s in self.subdirs if s != "noarch"),
-            target_prefix=str(self.prefix),
-        )
-
->>>>>>> a997a28b
+        conda_build_channels = self._collect_channels_subdirs_from_conda_build(seen=set(channels))
         with Spinner(
             self._collect_all_metadata_spinner_message(channels, conda_build_channels),
             enabled=not context.verbosity and not context.quiet,
@@ -226,15 +165,10 @@
             index = self._collect_all_metadata(
                 channels=channels,
                 conda_build_channels=conda_build_channels,
-                subdirs=subdirs,
+                subdirs=self.subdirs,
                 in_state=in_state,
             )
-<<<<<<< HEAD
             out_state.check_for_pin_conflicts(index)
-=======
-            if conda_bld_channels:
-                index.reload_local_channels()
->>>>>>> a997a28b
 
         with Spinner(
             self._solving_loop_spinner_message(),
@@ -280,37 +214,46 @@
         )
 
     def _collect_channel_list(self, in_state: SolverInputState) -> list[Channel]:
-        channels = [*self.channels]
-        channels_by_name = {}
-        for channel in channels:
-            channels_by_name.setdefault(channel.name or channel.canonical_name, []).append(channel)
-        for spec_channel in in_state.channels_from_specs():
-            same_name = channels_by_name.get(spec_channel.name or spec_channel.canonical_name)
-            if same_name:
-                # do not add spec channel if there's already one with the same name
-                continue
-            channels.append(spec_channel)
-
-        channels.extend(in_state.maybe_free_channel())
-        return channels
-
-    def _collect_channels_subdirs_from_conda_build(self) -> tuple[list[Channel], list[str]]:
+        # Aggregate channels and subdirs
+        deduped_channels = {}
+        for channel in chain(
+            self.channels, in_state.channels_from_specs(), in_state.maybe_free_channel()
+        ):
+            if channel_platform := getattr(channel, "platform", None):
+                if channel_platform not in self.subdirs:
+                    log.info(
+                        "Channel %s defines platform %s which is not part of subdirs=%s. "
+                        "Ignoring platform attribute...",
+                        channel,
+                        channel_platform,
+                        self.subdirs,
+                    )
+                # Remove 'Channel.platform' to avoid missing subdirs. Channel.urls() will ignore
+                # our explicitly passed subdirs if .platform is defined!
+                channel = Channel(**{k: v for k, v in channel.dump().items() if k != "platform"})
+            deduped_channels[channel] = None
+        return list(deduped_channels)
+
+    def _collect_channels_subdirs_from_conda_build(
+        self,
+        seen: set[Channel] | None = None,
+    ) -> list[Channel]:
         if self._called_from_conda_build():
+            seen = seen or set()
             # We need to recover the local dirs (conda-build's local, output_folder, etc)
             # from the index. This is a bit of a hack, but it works.
-            conda_build_channels = {
-                rec.channel: None for rec in (self._index or {}) if rec.channel.scheme == "file"
-            }
-            # Problem: Conda build generates a custom index which happens to "forget" about
-            # noarch on purpose when creating the build/host environments, since it merges
-            # both as if they were all in the native subdir. this causes package-not-found
-            # errors because we are not using the patched index.
-            # Fix: just add noarch to subdirs.
-            subdirs = self.subdirs
-            if "noarch" not in subdirs:
-                subdirs = *subdirs, "noarch"
-            return list(conda_build_channels), subdirs
-        return [], self.subdirs
+            conda_build_channels = {}
+            for record in self._index or {}:
+                if record.channel.scheme == "file":
+                    # Remove 'Channel.platform' to avoid missing subdirs. Channel.urls()
+                    # will ignore our explicitly passed subdirs if .platform is defined!
+                    channel = Channel(
+                        **{k: v for k, v in record.channel.dump().items() if k != "platform"}
+                    )
+                    if channel not in seen:
+                        conda_build_channels.setdefault(channel)
+            return list(conda_build_channels)
+        return []
 
     @time_recorder(module_name=__name__)
     def _collect_all_metadata(
@@ -815,13 +758,7 @@
                     unsolvable.explain_problems(index.db, problems_format_nocolor),
                 )
             # This is not a conflict, but a missing package in the channel
-<<<<<<< HEAD
             exc = PackagesNotFoundError(tuple(not_found.values()), tuple(index.channels))
-=======
-            exc = PackagesNotFoundError(
-                tuple(not_found.values()), tuple(dict.fromkeys(channels or self.channels))
-            )
->>>>>>> a997a28b
             exc.allow_retry = False
             raise exc
 
