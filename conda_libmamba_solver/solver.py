--- conflicted
+++ resolved
@@ -782,11 +782,7 @@
             return
 
         channel_name = current_conda_prefix_rec.channel.canonical_name
-<<<<<<< HEAD
-        if channel_name in (UNKNOWN_CHANNEL, "<develop>"):
-=======
         if channel_name in (UNKNOWN_CHANNEL, "@", "<develop>", "pypi"):
->>>>>>> ce15fbf4
             channel_name = "defaults"
 
         # only check the loaded index if it contains the channel conda should come from
