# Copyright (C) 2022 Anaconda, Inc
# Copyright (C) 2023 conda
# SPDX-License-Identifier: BSD-3-Clause
"""
This module defines the conda.core.solve.Solver interface and its immediate helpers

We can import from conda and libmambapy. `mamba` itself should NOT be imported here.
"""

import json
import logging
import os
import re
import sys
from collections import defaultdict
from contextlib import suppress
from functools import lru_cache
from inspect import stack
from textwrap import dedent
from typing import Iterable, Mapping, Optional, Sequence, Union

import libmambapy as api
from boltons.setutils import IndexedSet
from conda import __version__ as _conda_version
from conda.base.constants import (
    DEFAULT_CHANNELS,
    REPODATA_FN,
    UNKNOWN_CHANNEL,
    ChannelPriority,
)
from conda.base.context import context
from conda.common.compat import on_win
from conda.common.constants import NULL
from conda.common.io import Spinner, timeout
from conda.common.path import paths_equal
from conda.common.url import join_url, percent_decode
from conda.core.package_cache_data import PackageCacheData
from conda.core.prefix_data import PrefixData
from conda.core.solve import Solver
from conda.exceptions import (
    CondaValueError,
    InvalidMatchSpec,
    InvalidSpec,
    PackagesNotFoundError,
    ParseError,
    UnsatisfiableError,
)
from conda.models.channel import Channel
from conda.models.match_spec import MatchSpec
from conda.models.records import PackageRecord, PrefixRecord
from conda.models.version import VersionOrder

from . import __version__
from .exceptions import LibMambaUnsatisfiableError
from .index import LibMambaIndexHelper, _LibMambaIndexForCondaBuild
from .mamba_utils import init_api_context, mamba_version
from .state import SolverInputState, SolverOutputState
from .utils import is_channel_available

log = logging.getLogger(f"conda.{__name__}")


class LibMambaSolver(Solver):
    """
    Cleaner implementation using the ``state`` module helpers.
    """

    MAX_SOLVER_ATTEMPTS_CAP = 10
    _uses_ssc = False

    def __init__(
        self,
        prefix,
        channels,
        subdirs=(),
        specs_to_add=(),
        specs_to_remove=(),
        repodata_fn=REPODATA_FN,
        command=NULL,
    ):
        if specs_to_add and specs_to_remove:
            raise ValueError(
                "Only one of `specs_to_add` and `specs_to_remove` can be set at a time"
            )
        if specs_to_remove and command is NULL:
            command = "remove"

        super().__init__(
            prefix,
            channels,
            subdirs=subdirs,
            specs_to_add=specs_to_add,
            specs_to_remove=specs_to_remove,
            repodata_fn=repodata_fn,
            command=command,
        )

        if self.subdirs is NULL or not self.subdirs:
            self.subdirs = context.subdirs

        # These three attributes are set during ._setup_solver()
        self.solver = None
        self._solver_options = None

        # we want to support arbitrary repodata fns, but we ignore current_repodata
        if self._repodata_fn == "current_repodata.json":
            log.debug(f"Ignoring repodata_fn='current_repodata.json', defaulting to {REPODATA_FN}")
            self._repodata_fn = REPODATA_FN

        # Fix bug in conda.common.arg2spec and MatchSpec.__str__
        fixed_specs = []
        for spec in specs_to_add:
            if isinstance(spec, PackageRecord):
                spec = MatchSpec(str(spec))
            elif isinstance(spec, MatchSpec):
                spec_str = str(spec)
                if "::" in spec_str:
                    for arg in sys.argv:
                        if spec_str in arg:
                            ms_from_arg = MatchSpec(arg)
                            if ms_from_arg.name == spec.name:
                                spec = ms_from_arg
            fixed_specs.append(spec)
        # MatchSpec.merge sorts before merging; keep order without dups with IndexedSet
        self.specs_to_add = IndexedSet(MatchSpec.merge(s for s in fixed_specs))

    @staticmethod
    @lru_cache(maxsize=None)
    def user_agent():
        """
        Expose this identifier to allow conda to extend its user agent if required
        """
        return f"conda-libmamba-solver/{__version__} libmambapy/{mamba_version()}"

    def solve_final_state(
        self,
        update_modifier=NULL,
        deps_modifier=NULL,
        prune=NULL,
        ignore_pinned=NULL,
        force_remove=NULL,
        should_retry_solve=False,
    ):
        self._log_info()
        in_state = SolverInputState(
            prefix=self.prefix,
            requested=self.specs_to_add or self.specs_to_remove,
            update_modifier=update_modifier,
            deps_modifier=deps_modifier,
            prune=prune,
            ignore_pinned=ignore_pinned,
            force_remove=force_remove,
            command=self._command,
        )

        out_state = SolverOutputState(solver_input_state=in_state)

        # These tasks do _not_ require a solver...
        none_or_final_state = out_state.early_exit()
        if none_or_final_state is not None:
            return none_or_final_state

        # From now on we _do_ require a solver and the index
        subdirs = self.subdirs
        if self._called_from_conda_build():
            log.info("Using solver via 'conda.plan.install_actions' (probably conda build)")
            # Problem: Conda build generates a custom index which happens to "forget" about
            # noarch on purpose when creating the build/host environments, since it merges
            # both as if they were all in the native subdir. this causes package-not-found
            # errors because we are not using the patched index.
            # Fix: just add noarch to subdirs.
            if "noarch" not in subdirs:
                subdirs = *subdirs, "noarch"
            # We need to recover the local dirs (conda-build's local, output_folder, etc)
            # from the index. This is a bit of a hack, but it works.
            conda_bld_channels = {
                rec.channel: None for rec in self._index if rec.channel.scheme == "file"
            }
            # Cache indices for conda-build, it gets heavy otherwise
            IndexHelper = _LibMambaIndexForCondaBuild
        else:
            IndexHelper = LibMambaIndexHelper
            conda_bld_channels = ()

        all_channels = [
            *conda_bld_channels,
            *self.channels,
            *in_state.channels_from_specs(),
        ]
        override = (getattr(context, "_argparse_args", None) or {}).get("override_channels")
        if not os.getenv("CONDA_LIBMAMBA_SOLVER_NO_CHANNELS_FROM_INSTALLED") and not override:
            # see https://github.com/conda/conda-libmamba-solver/issues/108
            all_urls = [url for c in all_channels for url in Channel(c).urls(False)]
            installed_channels = in_state.channels_from_installed(seen=all_urls)
            for channel in installed_channels:
                # Only add to list if resource is available; check has timeout=1s
                if timeout(1, is_channel_available, channel.base_url, default_return=False):
                    all_channels.append(channel)
        all_channels.extend(in_state.maybe_free_channel())

<<<<<<< HEAD
        all_channels = tuple(dict.fromkeys(all_channels))

        # Now have all the info we need to initialize the libmamba context
        init_api_context(
            channels=[c.canonical_name for c in all_channels],
            platform=next(s for s in self.subdirs if s != "noarch"),
            target_prefix=str(self.prefix),
        )

=======
        # Aggregate channels and subdirs
        deduped_channels = {}
        for channel in all_channels:
            if channel_platform := getattr(channel, "platform", None):
                if channel_platform not in subdirs:
                    log.info(
                        "Channel %s defines platform %s which is not part of subdirs=%s. "
                        "Ignoring platform attribute...",
                        channel,
                        channel_platform,
                        subdirs,
                    )
                # Remove 'Channel.platform' to avoid missing subdirs. Channel.urls() will ignore
                # our explicitly passed subdirs if .platform is defined!
                channel = Channel(**{k: v for k, v in channel.dump().items() if k != "platform"})
            deduped_channels[channel] = None
        all_channels = tuple(deduped_channels)
>>>>>>> 590010c0
        with Spinner(
            self._spinner_msg_metadata(all_channels, conda_bld_channels=conda_bld_channels),
            enabled=not context.verbosity and not context.quiet,
            json=context.json,
        ):
            index = IndexHelper(
                installed_records=(*in_state.installed.values(), *in_state.virtual.values()),
                channels=all_channels,
                subdirs=subdirs,
                repodata_fn=self._repodata_fn,
                load_pkgs_cache=context.offline,
            )
            if conda_bld_channels:
                index.reload_local_channels()

        with Spinner(
            self._spinner_msg_solving(),
            enabled=not context.verbosity and not context.quiet,
            json=context.json,
        ):
            # This function will copy and mutate `out_state`
            # Make sure we get the latest copy to return the correct solution below
            out_state = self._solving_loop(in_state, out_state, index)
            self.neutered_specs = tuple(out_state.neutered.values())
            solution = out_state.current_solution

        # Check whether conda can be updated; this is normally done in .solve_for_diff()
        # but we are doing it now so we can reuse in_state and friends
        self._notify_conda_outdated(None, index, solution)

        return solution

    def _spinner_msg_metadata(self, channels: Iterable[Channel], conda_bld_channels=()):
        if self._called_from_conda_build():
            msg = "Reloading output folder"
            if conda_bld_channels:
                names = [Channel(c).canonical_name for c in conda_bld_channels]
                msg += f" ({', '.join(names)})"
            return msg
        canonical_names = list(dict.fromkeys([c.canonical_name for c in channels]))
        canonical_names_dashed = "\n - ".join(canonical_names)
        return (
            f"Channels:\n"
            f" - {canonical_names_dashed}\n"
            f"Platform: {context.subdir}\n"
            f"Collecting package metadata ({self._repodata_fn})"
        )

    def _spinner_msg_solving(self):
        """This shouldn't be our responsibility, but the CLI / app's..."""
        prefix_name = os.path.basename(self.prefix)
        if self._called_from_conda_build():
            if "_env" in prefix_name:
                env_name = "_".join(prefix_name.split("_")[:3])
                return f"Solving environment ({env_name})"
            else:
                # https://github.com/conda/conda-build/blob/e0884b626a/conda_build/environ.py#L1035-L1036
                return "Getting pinned dependencies"
        return "Solving environment"

    def _max_attempts(self, in_state: SolverInputState, default: int = 1):
        from_env_var = os.environ.get("CONDA_LIBMAMBA_SOLVER_MAX_ATTEMPTS")
        installed_count = len(in_state.installed)
        if from_env_var:
            try:
                max_attempts_from_env = int(from_env_var)
            except ValueError:
                raise CondaValueError(
                    f"CONDA_LIBMAMBA_SOLVER_MAX_ATTEMPTS='{from_env_var}'. Must be int."
                )
            if max_attempts_from_env < 1:
                raise CondaValueError(
                    f"CONDA_LIBMAMBA_SOLVER_MAX_ATTEMPTS='{max_attempts_from_env}'. Must be >=1."
                )
            elif max_attempts_from_env > installed_count:
                log.warning(
                    "CONDA_LIBMAMBA_SOLVER_MAX_ATTEMPTS='%s' is higher than the number of "
                    "installed packages (%s). Using that one instead.",
                    max_attempts_from_env,
                    installed_count,
                )
                return installed_count
            else:
                return max_attempts_from_env
        elif in_state.update_modifier.FREEZE_INSTALLED and installed_count:
            # this the default, but can be overriden with --update-specs
            # we cap at MAX_SOLVER_ATTEMPTS_CAP attempts to avoid things
            # getting too slow in large environments
            return min(self.MAX_SOLVER_ATTEMPTS_CAP, installed_count)
        else:
            return default

    def _solving_loop(
        self,
        in_state: SolverInputState,
        out_state: SolverOutputState,
        index: LibMambaIndexHelper,
    ):
        solved = False
        for attempt in range(1, self._max_attempts(in_state) + 1):
            log.debug("Starting solver attempt %s", attempt)
            try:
                solved = self._solve_attempt(in_state, out_state, index, attempt=attempt)
                if solved:
                    break
            except (UnsatisfiableError, PackagesNotFoundError):
                solved = False
                break  # try with last attempt
            else:  # didn't solve yet, but can retry
                out_state = SolverOutputState(
                    solver_input_state=in_state,
                    records=dict(out_state.records),
                    for_history=dict(out_state.for_history),
                    neutered=dict(out_state.neutered),
                    conflicts=dict(out_state.conflicts),
                    pins=dict(out_state.pins),
                )
        if not solved:
            log.debug("Last attempt: reporting all installed as conflicts")
            out_state.conflicts.update(
                {
                    name: record.to_match_spec()
                    for name, record in in_state.installed.items()
                    # TODO: These conditions might not be needed here
                    if not record.is_unmanageable
                    # or name not in in_state.history
                    # or name not in in_state.requested
                    # or name not in in_state.pinned
                }
            )
            # we only check this for "desperate" strategies in _specs_to_tasks
            if self._command in (None, NULL):
                self._command = "last_solve_attempt"
            else:
                self._command += "+last_solve_attempt"
            solved = self._solve_attempt(in_state, out_state, index, attempt=attempt + 1)
            if not solved:
                message = self._prepare_problems_message(pins=out_state.pins)
                exc = LibMambaUnsatisfiableError(message)
                exc.allow_retry = False
                raise exc

        # We didn't fail? Nice, let's return the calculated state
        self._export_solved_records(in_state, out_state, index)

        # Run post-solve tasks
        out_state.post_solve(solver=self)

        return out_state

    def _log_info(self):
        log.info("conda version: %s", _conda_version)
        log.info("conda-libmamba-solver version: %s", __version__)
        log.info("libmambapy version: %s", mamba_version())
        log.info("Target prefix: %r", self.prefix)
        log.info("Command: %s", sys.argv)

    def _setup_solver(self, pool: api.Pool):
        self._solver_options = solver_options = [
            (api.SOLVER_FLAG_ALLOW_DOWNGRADE, 1),
        ]
        if context.channel_priority is ChannelPriority.STRICT:
            solver_options.append((api.SOLVER_FLAG_STRICT_REPO_PRIORITY, 1))
        if self.specs_to_remove and self._command in ("remove", None, NULL):
            solver_options.append((api.SOLVER_FLAG_ALLOW_UNINSTALL, 1))

        self.solver = api.Solver(pool, self._solver_options)

    def _solve_attempt(
        self,
        in_state: SolverInputState,
        out_state: SolverOutputState,
        index: LibMambaIndexHelper,
        attempt: int = 1,
    ):
        self._setup_solver(index._pool)

        log.info("Solver attempt: #%d", attempt)
        log.debug("Current conflicts (including learnt ones): %s", out_state.conflicts)

        # Check pin-spec compatibility
        if attempt == 1:
            out_state.check_for_pin_conflicts(index)

        # ## Create tasks for the solver
        tasks = self._specs_to_tasks(in_state, out_state)
        tasks_as_str = json.dumps({k[0]: v for k, v in tasks.items()}, indent=2)
        log.info("Solver tasks:\n%s", tasks_as_str)
        n_pins = 0
        for (task_name, task_type), specs in tasks.items():
            log.debug("Adding task %s", task_name)
            if task_name == "ADD_PIN" and attempt == 1:
                # pins only need to be added once; since they persist in the pool
                # adding them more times results in issues like #354
                for spec in specs:
                    n_pins += 1
                    self.solver.add_pin(spec)
                    out_state.pins[f"pin-{n_pins}"] = spec
            else:
                try:
                    self.solver.add_jobs(specs, task_type)
                except RuntimeError as exc:
                    raise InvalidSpec(str(exc))

        # ## Run solver
        solved = self.solver.solve()

        if solved:
            out_state.conflicts.clear()
            return solved

        problems = self.solver.problems_to_str()
        old_conflicts = out_state.conflicts.copy()
        new_conflicts = self._maybe_raise_for_problems(
            problems, old_conflicts, out_state.pins, index._channels
        )
        log.debug(
            "Attempt %d failed with %s conflicts:\n%s", attempt, len(new_conflicts), problems
        )
        out_state.conflicts.update(new_conflicts)
        return False

    def _specs_to_tasks(self, in_state: SolverInputState, out_state: SolverOutputState):
        if in_state.is_removing:
            return self._specs_to_tasks_remove(in_state, out_state)
        elif self._called_from_conda_build():
            return self._specs_to_tasks_conda_build(in_state, out_state)
        else:
            return self._specs_to_tasks_add(in_state, out_state)

    @staticmethod
    def _spec_to_str(spec):
        """
        Workarounds for Matchspec str-roundtrip limitations.

        Note: this might still fail for specs with local channels and version=*:
            file://path/to/channel::package_name=*=*buildstr*
        """
        if spec.original_spec_str and spec.original_spec_str.startswith("file://"):
            return spec.original_spec_str
        if spec.get("build") and not spec.get("version"):
            spec = MatchSpec(spec, version="*")
        return str(spec)

    def _specs_to_tasks_add(self, in_state: SolverInputState, out_state: SolverOutputState):
        tasks = defaultdict(list)

        # Protect history and aggressive updates from being uninstalled if possible. From libsolv
        # docs: "The matching installed packages are considered to be installed by a user, thus not
        # installed to fulfill some dependency. This is needed input for the calculation of
        # unneeded packages for jobs that have the SOLVER_CLEANDEPS flag set."
        user_installed = {
            pkg
            for pkg in (
                *in_state.history,
                *in_state.aggressive_updates,
                *in_state.pinned,
                *in_state.do_not_remove,
            )
            if pkg in in_state.installed
        }

        # Fast-track python version changes (Part 1/2)
        # ## When the Python version changes, this implies all packages depending on
        # ## python will be reinstalled too. This can mean that we'll have to try for every
        # ## installed package to result in a conflict before we get to actually solve everything
        # ## A workaround is to let all non-noarch python-depending specs to "float" by marking
        # ## them as a conflict preemptively
        python_version_might_change = False
        installed_python = in_state.installed.get("python")
        to_be_installed_python = out_state.specs.get("python")
        if installed_python and to_be_installed_python:
            python_version_might_change = not to_be_installed_python.match(installed_python)

        # Task types
        ADD_PIN = "ADD_PIN", api.SOLVER_NOOP
        INSTALL = "INSTALL", api.SOLVER_INSTALL
        UPDATE = "UPDATE", api.SOLVER_UPDATE
        ALLOW_UNINSTALL = "ALLOW_UNINSTALL", api.SOLVER_ALLOWUNINSTALL
        USERINSTALLED = "USERINSTALLED", api.SOLVER_USERINSTALLED
        LOCK = "LOCK", api.SOLVER_LOCK | api.SOLVER_WEAK

        for name in out_state.specs:
            installed: PackageRecord = in_state.installed.get(name)
            if installed:
                installed_spec_str = self._spec_to_str(
                    self._check_spec_compat(installed.to_match_spec())
                )
            else:
                installed_spec_str = None
            requested: MatchSpec = self._check_spec_compat(in_state.requested.get(name))
            history: MatchSpec = self._check_spec_compat(in_state.history.get(name))
            pinned: MatchSpec = self._check_spec_compat(in_state.pinned.get(name))
            conflicting: MatchSpec = self._check_spec_compat(out_state.conflicts.get(name))

            if name in user_installed and not in_state.prune and not conflicting:
                tasks[USERINSTALLED].append(installed_spec_str)

            # These specs are explicit in some sort of way
            if pinned and not pinned.is_name_only_spec:
                # these are the EXPLICIT pins; conda also uses implicit pinning to
                # constrain updates too but those can be overridden in case of conflicts.
                # name-only pins are treated as locks when installed, see below
                tasks[ADD_PIN].append(self._spec_to_str(pinned))
            # in libmamba, pins and installs are compatible tasks (pin only constrains,
            # does not 'request' a package). In classic, pins were actually targeted installs
            # so they were exclusive
            if requested:
                if requested.is_name_only_spec and pinned and not pinned.is_name_only_spec:
                    # for name-only specs, this is a no-op; we already added the pin above
                    # but we will constrain it again in the install task to have better
                    # error messages if not solvable
                    spec_str = self._spec_to_str(pinned)
                else:
                    spec_str = self._spec_to_str(requested)
                if installed:
                    tasks[UPDATE].append(spec_str)
                    tasks[ALLOW_UNINSTALL].append(name)
                else:
                    tasks[INSTALL].append(spec_str)
            elif name in in_state.always_update:
                tasks[UPDATE].append(name)
                tasks[ALLOW_UNINSTALL].append(name)
            # These specs are "implicit"; the solver logic massages them for better UX
            # as long as they don't cause trouble
            elif in_state.prune:
                continue
            elif name == "python" and installed and not pinned:
                pyver = ".".join(installed.version.split(".")[:2])
                tasks[ADD_PIN].append(f"python {pyver}.*")
            elif history:
                if conflicting and history.strictness == 3:
                    # relax name-version-build (strictness=3) history specs that cause conflicts
                    # this is called neutering and makes test_neutering_of_historic_specs pass
                    spec = f"{name} {history.version}.*" if history.version else name
                    tasks[INSTALL].append(spec)
                else:
                    tasks[INSTALL].append(self._spec_to_str(history))
            elif installed:
                if conflicting:
                    tasks[ALLOW_UNINSTALL].append(name)
                else:
                    # we freeze everything else as installed
                    lock = in_state.update_modifier.FREEZE_INSTALLED
                    if pinned and pinned.is_name_only_spec:
                        # name-only pins are treated as locks when installed
                        lock = True
                    if python_version_might_change and installed.noarch is None:
                        for dep in installed.depends:
                            if MatchSpec(dep).name in ("python", "python_abi"):
                                lock = False
                                break
                    if lock:
                        tasks[LOCK].append(installed_spec_str)

        # Sort tasks by priority
        # This ensures that more important tasks are added to the solver first
        returned_tasks = {}
        for task_type in (
            ADD_PIN,
            INSTALL,
            UPDATE,
            ALLOW_UNINSTALL,
            USERINSTALLED,
            LOCK,
        ):
            if task_type in tasks:
                returned_tasks[task_type] = tasks[task_type]
        return returned_tasks

    def _specs_to_tasks_remove(self, in_state: SolverInputState, out_state: SolverOutputState):
        # TODO: Consider merging add/remove in a single logic this so there's no split

        tasks = defaultdict(list)

        # Protect history and aggressive updates from being uninstalled if possible
        for name, record in out_state.records.items():
            if name in in_state.history or name in in_state.aggressive_updates:
                # MatchSpecs constructed from PackageRecords get parsed too
                # strictly if exported via str(). Use .conda_build_form() directly.
                spec = record.to_match_spec().conda_build_form()
                tasks[("USERINSTALLED", api.SOLVER_USERINSTALLED)].append(spec)

        # No complications here: delete requested and their deps
        # TODO: There are some flags to take care of here, namely:
        # --all
        # --no-deps
        # --deps-only
        ERASE = ("ERASE | CLEANDEPS", api.SOLVER_ERASE | api.SOLVER_CLEANDEPS)
        for name, spec in in_state.requested.items():
            spec = self._check_spec_compat(spec)
            tasks[ERASE].append(str(spec))

        return dict(tasks)

    def _specs_to_tasks_conda_build(
        self, in_state: SolverInputState, out_state: SolverOutputState
    ):
        tasks = defaultdict(list)
        INSTALL = "INSTALL", api.SOLVER_INSTALL
        for name, spec in in_state.requested.items():
            if name.startswith("__"):
                continue
            spec = self._check_spec_compat(spec)
            spec = self._fix_version_field_for_conda_build(spec)
            tasks[INSTALL].append(spec.conda_build_form())

        return dict(tasks)

    @staticmethod
    def _fix_version_field_for_conda_build(spec: MatchSpec):
        """Fix taken from mambabuild"""
        if spec.version:
            only_dot_or_digit_re = re.compile(r"^[\d\.]+$")
            version_str = str(spec.version)
            if re.match(only_dot_or_digit_re, version_str):
                spec_fields = spec.conda_build_form().split()
                if version_str.count(".") <= 1:
                    spec_fields[1] = version_str + ".*"
                else:
                    spec_fields[1] = version_str + "*"
                return MatchSpec(" ".join(spec_fields))
        return spec

    @staticmethod
    def _str_to_matchspec(spec: Union[str, Sequence[str]]):
        try:
            if isinstance(spec, str):
                name, version, build = spec.rsplit("-", 2)
                return MatchSpec(name=name, version=version, build=build)
            else:
                kwargs = {"name": spec[0].rstrip(",")}
                if len(spec) >= 2:
                    kwargs["version"] = spec[1].rstrip(",")
                if len(spec) == 3:
                    kwargs["build"] = spec[2].rstrip(",")
                return MatchSpec(**kwargs)
        except Exception as exc:
            raise ValueError(f"Could not parse spec: {spec}") from exc

    @classmethod
    def _parse_problems(cls, problems: str) -> Mapping[str, MatchSpec]:
        """
        Problems can signal either unsatisfiability or unavailability.
        First will raise LibmambaUnsatisfiableError.
        Second will raise PackagesNotFoundError.

        Libmamba can return spec strings in two formats:
        - With dashes, e.g. package-1.2.3-h5487548_0
        - à la conda-build, e.g. package 1.2.*
        - just names, e.g. package
        """
        conflicts = []
        not_found = []
        problem_lines = problems.splitlines()[1:]
        for line in problem_lines:
            line = line.strip()
            words = line.split()
            if not line.startswith("- "):
                continue
            if "none of the providers can be installed" in line:
                if words[1] != "package" or words[3] != "requires":
                    raise ValueError(f"Unknown message: {line}")
                conflicts.append(cls._str_to_matchspec(words[2]))
                end = words.index("but")
                conflicts.append(cls._str_to_matchspec(words[4:end]))
            elif "- nothing provides" in line:
                marker = next((i for (i, w) in enumerate(words) if w == "needed"), None)
                if marker:
                    conflicts.append(cls._str_to_matchspec(words[-1]))
                start = 3 if marker == 4 else 4
                not_found.append(cls._str_to_matchspec(words[start:marker]))
            elif "has constraint" in line and "conflicting with" in line:
                # package libzlib-1.2.11-h4e544f5_1014 has constraint zlib 1.2.11 *_1014
                # conflicting with zlib-1.2.13-h998d150_0
                conflicts.append(cls._str_to_matchspec(words[-1]))
            elif "cannot install both pin-" in line and "and pin-" in line:
                # a pin is in conflict with another pin
                pin_a = words[3].rsplit("-", 1)[0]
                pin_b = words[5].rsplit("-", 1)[0]
                conflicts.append(MatchSpec(pin_a))
                conflicts.append(MatchSpec(pin_b))
            elif "is excluded by strict repo priority" in line:
                # package python-3.7.6-h0371630_2 is excluded by strict repo priority
                conflicts.append(cls._str_to_matchspec(words[2]))
            else:
                log.debug("! Problem line not recognized: %s", line)

        return {
            "conflicts": {s.name: s for s in conflicts},
            "not_found": {s.name: s for s in not_found},
        }

    def _maybe_raise_for_problems(
        self,
        problems: Optional[Union[str, Mapping]] = None,
        previous_conflicts: Mapping[str, MatchSpec] = None,
        pins: Mapping[str, MatchSpec] = None,
        channels: Iterable[Channel] = (),
    ):
        if self.solver is None:
            raise RuntimeError("Solver is not initialized. Call `._setup_solver()` first.")

        if problems is None:
            problems = self.solver.problems_to_str()
        if isinstance(problems, str):
            parsed_problems = self._parse_problems(problems)

        # We allow conda-build (if present) to process the exception early
        self._maybe_raise_for_conda_build(
            {**parsed_problems["conflicts"], **parsed_problems["not_found"]},
            message=self._prepare_problems_message(),
        )

        unsatisfiable = parsed_problems["conflicts"]
        not_found = parsed_problems["not_found"]
        if not unsatisfiable and not_found:
            log.debug(
                "Inferred PackagesNotFoundError %s from conflicts:\n%s",
                tuple(not_found.keys()),
                problems,
            )
            # This is not a conflict, but a missing package in the channel
            exc = PackagesNotFoundError(
                tuple(not_found.values()), tuple(dict.fromkeys(channels or self.channels))
            )
            exc.allow_retry = False
            raise exc

        previous = previous_conflicts or {}
        previous_set = set(previous.values())
        current_set = set(unsatisfiable.values())

        diff = current_set.difference(previous_set)
        if len(diff) > 1 and "python" in unsatisfiable:
            # Only report python as conflict if it's the only conflict reported
            # This helps us prioritize neutering for other dependencies first
            unsatisfiable.pop("python")

        if (previous and (previous_set == current_set)) or len(diff) >= 10:
            # We have same or more (up to 10) unsatisfiable now! Abort to avoid recursion
            message = self._prepare_problems_message(pins=pins)
            exc = LibMambaUnsatisfiableError(message)
            # do not allow conda.cli.install to try more things
            exc.allow_retry = False
            raise exc
        return unsatisfiable

    def _prepare_problems_message(self, pins=None):
        message = self.solver.problems_to_str()
        explain = True
        if " - " not in message:
            # This makes 'explain_problems()' crash. Anticipate.
            message = "Failed with empty error message."
            explain = False
        elif "unsupported request" in message:
            # This error makes 'explain_problems()' crash. Anticipate.
            log.info("Failed to explain problems. Unsupported request.")
            explain = False
        elif "is excluded by strict repo priority" in message:
            # This will cause a lot of warnings until implemented in detail explanations
            log.info("Skipping error explanation. Excluded by strict repo priority.")
            explain = False

        if explain:
            try:
                explained_errors = self.solver.explain_problems()
                message += "\n" + explained_errors
            except Exception as exc:
                log.warning("Failed to explain problems", exc_info=exc)

        if pins and " pin-" in message:  # add info about pins for easier debugging
            pin_message = "Pins seem to be involved in the conflict. Currently pinned specs:\n"
            for pin_name, spec in pins.items():
                pin_message += f" - {spec} (labeled as '{pin_name}')\n"
            return f"{message}\n\n{pin_message}"
        return message

    def _maybe_raise_for_conda_build(
        self,
        conflicting_specs: Mapping[str, MatchSpec],
        message: str = None,
    ):
        # TODO: Remove this hack for conda-build compatibility >_<
        # conda-build expects a slightly different exception format
        # good news is that we don't need to retry much, because all
        # conda-build envs are fresh - if we found a conflict, we report
        # right away to let conda build handle it
        if not self._called_from_conda_build():
            return

        from .conda_build_exceptions import ExplainedDependencyNeedsBuildingError

        # the patched index should contain the arch we are building this env for
        # if the index is empty, we default to whatever platform we are running on
        subdir = next((subdir for subdir in self.subdirs if subdir != "noarch"), context.subdir)
        exc = ExplainedDependencyNeedsBuildingError(
            packages=list(conflicting_specs.keys()),
            matchspecs=list(conflicting_specs.values()),
            subdir=subdir,
            explanation=message,
        )
        raise exc

    def _export_solved_records(
        self,
        in_state: SolverInputState,
        out_state: SolverOutputState,
        index: LibMambaIndexHelper,
    ):
        if self.solver is None:
            raise RuntimeError("Solver is not initialized. Call `._setup_solver()` first.")

        transaction = api.Transaction(
            index._pool,
            self.solver,
            api.MultiPackageCache(context.pkgs_dirs),
        )
        (names_to_add, names_to_remove), to_link, to_unlink = transaction.to_conda()

        for _, filename in to_unlink:
            for name, record in in_state.installed.items():
                if record.is_unmanageable:
                    # ^ Do not try to unlink virtual pkgs, virtual eggs, etc
                    continue
                if record.fn == filename:  # match!
                    out_state.records.pop(name, None)
                    break
            else:
                log.warning("Tried to unlink %s but it is not installed or manageable?", filename)

        for_conda_build = self._called_from_conda_build()
        for channel, filename, json_payload in to_link:
            record = self._package_record_from_json_payload(
                index, channel, filename, json_payload, for_conda_build=for_conda_build
            )
            # We need this check below to make sure noarch package get reinstalled
            # record metadata coming from libmamba is incomplete and won't pass the
            # noarch checks -- to fix it, we swap the metadata-only record with its locally
            # installed counterpart (richer in info)
            already_installed_record = in_state.installed.get(record.name)
            if (
                already_installed_record
                and record.subdir == "noarch"
                and already_installed_record.subdir == "noarch"
                and record.version == already_installed_record.version
                and record.build == already_installed_record.build
            ):
                # Replace repodata-only record with local-info-rich record counterpart
                record = already_installed_record

            out_state.records[record.name] = record

        # Fixes conda-build tests/test_api_build.py::test_croot_with_spaces
        if on_win and for_conda_build:
            for record in out_state.records.values():
                if "%" not in str(record):
                    continue
                if record.channel.location:  # multichannels like 'defaults' have no location
                    record.channel.location = percent_decode(record.channel.location)
                record.channel.name = percent_decode(record.channel.name)

    def _package_record_from_json_payload(
        self,
        index: LibMambaIndexHelper,
        channel: str,
        pkg_filename: str,
        json_payload: str,
        for_conda_build: bool = False,
    ) -> PackageRecord:
        """
        The libmamba transactions cannot return full-blown objects from the C/C++ side.
        Instead, it returns the instructions to build one on the Python side:

        channel_info: dict
            Channel datas, as built in .index.LibmambaIndexHelper._fetch_channel()
            This is retrieved from the .index._index mapping, keyed by channel URLs
        pkg_filename: str
            The filename (.tar.bz2 or .conda) of the selected record.
        json_payload: str
            A str-encoded JSON payload with the PackageRecord kwargs.
        """
        try:
            kwargs = json.loads(json_payload)
        except (TypeError, ValueError, json.JSONDecodeError) as exc:
            channel_name = Channel(channel).canonical_name
            msg = f"Could not parse JSON payload for {channel_name}::{pkg_filename}"
            raise ParseError(msg) from exc

        # conda-lock will inject virtual packages, but these are not in the index
        if pkg_filename.startswith("__") and "/@/" in channel:
            return PackageRecord(**kwargs)

        try:
            channel_info = index.get_info(channel)
        except KeyError:
            # this channel was never used to build the remote index, which
            # can mean two things: it comes from pkgs_dirs (offline)
            # or we obtained an already installed PackageRecord
            # whose metadata contains a channel that doesn't exist
            # in both cases, we can return the record from the correct object
            if context.offline:
                for path in context.pkgs_dirs:
                    pcd = PackageCacheData(path)
                    pcd.load()
                    record = next((r for r in pcd.values() if r.fn == pkg_filename), None)
                    if record:
                        return record
            pd = PrefixData(self.prefix)
            record = pd.get(kwargs["name"], default=None)
            if record and record.fn == pkg_filename:
                return record
            # No luck? Cross our fingers and return the record from the JSON payload straight
            return PackageRecord(**kwargs)

        # Otherwise, these are records from the index
        kwargs["fn"] = pkg_filename
        kwargs["channel"] = channel_info.channel
        if for_conda_build:
            # conda-build expects multichannel instances in the Dist->PackageRecord mapping
            # see https://github.com/conda/conda-libmamba-solver/issues/363
            for multichannel_name, mc_channels in context.custom_multichannels.items():
                urls = [url for c in mc_channels for url in c.urls(with_credentials=False)]
                if channel_info.noauth_url in urls:
                    kwargs["channel"] = multichannel_name
                    break
        kwargs["url"] = join_url(channel_info.full_url, pkg_filename)
        if not kwargs.get("subdir"):  # missing in old channels
            kwargs["subdir"] = channel_info.channel.subdir
        if kwargs["subdir"] == "noarch":
            # libmamba doesn't keep 'noarch' type around, so infer for now
            if any(dep.split()[0] in ("python", "pypy") for dep in kwargs.get("depends", ())):
                kwargs["noarch"] = "python"
            else:
                kwargs["noarch"] = "generic"
        return PackageRecord(**kwargs)

    def _check_spec_compat(self, match_spec: Union[MatchSpec, None]) -> Union[MatchSpec, None]:
        """
        Make sure we are not silently ingesting MatchSpec fields we are not
        doing anything with!

        TODO: We currently allow `subdir` but we are not handling it right now.
        """
        if match_spec is None:
            return None
        supported = "name", "version", "build", "channel", "subdir"
        droppable = ("url", "md5", "sha256")
        unsupported_but_set = []
        to_drop = set()
        to_keep = {}
        for field in match_spec.FIELD_NAMES:
            value = match_spec.get_raw_value(field)
            if value:
                if (
                    (field == "channel" and str(value) == "<unknown>")
                    or (field == "subdir" and "channel" in to_drop)
                    or field in droppable
                ):
                    # These make libmamba segfault but don't add useful info
                    to_drop.add(field)
                elif field not in supported:
                    unsupported_but_set.append(field)
                else:
                    to_keep[field] = value
        if unsupported_but_set:
            raise InvalidMatchSpec(
                match_spec,
                "Libmamba only supports a subset of the MatchSpec interface for now. "
                f"You can only use {supported}, but you tried to use "
                f"{tuple(unsupported_but_set)}.",
            )
        if to_drop:
            log.debug("Dropping unsupported fields from %s: %s", match_spec, sorted(to_drop))
            match_spec = MatchSpec(**to_keep)
        if (
            match_spec.get_raw_value("channel") == "defaults"
            and context.default_channels == DEFAULT_CHANNELS
        ):
            # !!! Temporary !!!
            # Apply workaround for defaults::pkg-name specs.
            # We need to replace it with the actual channel name (main, msys2, r)
            # Instead of searching in the index, we apply a simple heuristic:
            # - R packages are [_]r-*, mro-*, rpy or rstudio
            # - Msys2 packages are m2-*, m2w64-*, or msys2-*
            # - Everything else is in main
            name = match_spec.name.lower()
            if name in ("r", "rpy2", "rstudio") or name.startswith(("r-", "_r-", "mro-")):
                channel = "pkgs/r"
            elif name.startswith(("m2-", "m2w64-", "msys2-")):
                channel = "pkgs/msys2"
            else:
                channel = "pkgs/main"
            match_spec = MatchSpec(match_spec, channel=channel)

        return match_spec

    def _reset(self):
        self.solver = None
        self._solver_options = None

    def _called_from_conda_build(self):
        """
        conda build calls the solver via `conda.plan.install_actions`, which
        overrides Solver._index (populated in the classic solver, but empty for us)
        with a custom index. We can use this to detect whether conda build is in use
        and apply some compatibility fixes.
        """
        return (
            # conda_build.environ.get_install_actions will always pass a custom 'index'
            # which conda.plan.install_actions uses to override our null Solver._index
            getattr(self, "_index", None)
            # Is conda build in use? In that case, it should have been imported
            and "conda_build" in sys.modules
            # Confirm conda_build.environ's 'get_install_actions' and conda.plan's
            # 'install_actions' are in the call stack. We don't check order or
            # contiguousness, but what are the chances at this point...?
            # frame[3] contains the name of the function in that frame of the stack
            and {"install_actions", "get_install_actions"} <= {frame[3] for frame in stack()}
        )

    def _notify_conda_outdated(
        self,
        link_precs,
        index: LibMambaIndexHelper = None,
        final_state: Iterable[PackageRecord] = None,
    ):
        """
        We are overriding the base class implementation, which gets called in
        Solver.solve_for_diff() once 'link_precs' is available. However, we
        are going to call it before (in .solve_final_state(), right after the solve).
        That way we can reuse the IndexHelper and SolverOutputState instances we have
        around, which contains the channel and env information we need, before losing them.
        """
        if index is None and final_state is None:
            # The parent class 'Solver.solve_for_diff()' method will call this method again
            # with only 'link_precs' as the argument, because that's the original method signature.
            # We have added two optional kwargs (index and final_state) so we can call this method
            # earlier, in .solve_final_state(), while we still have access to the index helper
            # (which allows us to query the available packages in the channels quickly, without
            # reloading the channels with conda) and the final_state (which gives the list of
            # packages to be installed). So, if both index and final_state are None, we return
            # because that means that the method is being called from .solve_for_diff() and at
            # that point we will have already called it from .solve_for_state().
            return
        if not context.notify_outdated_conda or context.quiet:
            # This check can be silenced with a specific option in the context or in quiet mode
            return

        # manually check base prefix since `PrefixData(...).get("conda", None) is expensive
        # once prefix data is lazy this might be a different situation
        current_conda_prefix_rec = None
        conda_meta_prefix_directory = os.path.join(context.conda_prefix, "conda-meta")
        with suppress(OSError, ValueError):
            if os.path.lexists(conda_meta_prefix_directory):
                for entry in os.scandir(conda_meta_prefix_directory):
                    if (
                        entry.is_file()
                        and entry.name.endswith(".json")
                        and entry.name.rsplit("-", 2)[0] == "conda"
                    ):
                        with open(entry.path) as f:
                            current_conda_prefix_rec = PrefixRecord(**json.loads(f.read()))
                        break
        if not current_conda_prefix_rec:
            # We are checking whether conda can be found in the environment conda is
            # running from. Unless something is really wrong, this should never happen.
            return

        channel_name = current_conda_prefix_rec.channel.canonical_name
        if channel_name in (UNKNOWN_CHANNEL, "@", "<develop>", "pypi"):
            channel_name = "defaults"

        # only check the loaded index if it contains the channel conda should come from
        # otherwise ignore
        index_channels = {getattr(chn, "canonical_name", chn) for chn in index._channels}
        if channel_name not in index_channels:
            return

        # we only want to check if a newer conda is available in the channel we installed it from
        conda_newer_str = f"{channel_name}::conda>{_conda_version}"
        conda_newer_spec = MatchSpec(conda_newer_str)

        # if target prefix is the same conda is running from
        # maybe the solution we are proposing already contains
        # an updated conda! in that case, we don't need to check further
        if paths_equal(self.prefix, context.conda_prefix):
            if any(conda_newer_spec.match(record) for record in final_state):
                return

        # check if the loaded index contains records that match a more recent conda version
        conda_newer_records = index.search(conda_newer_str)

        # print instructions to stderr if we found a newer conda
        if conda_newer_records:
            newest = max(conda_newer_records, key=lambda x: VersionOrder(x.version))
            print(
                dedent(
                    f"""

                    ==> WARNING: A newer version of conda exists. <==
                        current version: {_conda_version}
                        latest version: {newest.version}

                    Please update conda by running

                        $ conda update -n base -c {channel_name} conda

                    """
                ),
                file=sys.stderr,
            )<|MERGE_RESOLUTION|>--- conflicted
+++ resolved
@@ -198,17 +198,6 @@
                     all_channels.append(channel)
         all_channels.extend(in_state.maybe_free_channel())
 
-<<<<<<< HEAD
-        all_channels = tuple(dict.fromkeys(all_channels))
-
-        # Now have all the info we need to initialize the libmamba context
-        init_api_context(
-            channels=[c.canonical_name for c in all_channels],
-            platform=next(s for s in self.subdirs if s != "noarch"),
-            target_prefix=str(self.prefix),
-        )
-
-=======
         # Aggregate channels and subdirs
         deduped_channels = {}
         for channel in all_channels:
@@ -226,7 +215,14 @@
                 channel = Channel(**{k: v for k, v in channel.dump().items() if k != "platform"})
             deduped_channels[channel] = None
         all_channels = tuple(deduped_channels)
->>>>>>> 590010c0
+        
+        # Now have all the info we need to initialize the libmamba context
+        init_api_context(
+            channels=[c.canonical_name for c in all_channels],
+            platform=next(s for s in self.subdirs if s != "noarch"),
+            target_prefix=str(self.prefix),
+        )
+
         with Spinner(
             self._spinner_msg_metadata(all_channels, conda_bld_channels=conda_bld_channels),
             enabled=not context.verbosity and not context.quiet,
