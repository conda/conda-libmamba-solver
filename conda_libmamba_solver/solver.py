--- conflicted
+++ resolved
@@ -600,7 +600,6 @@
             unsatisfiable.pop("python")
 
         if (previous and (previous_set == current_set)) or len(diff) >= 10:
-<<<<<<< HEAD
             # We have same or more (up to 10) unsatisfiable now! Abort to avoid recursion
             message = getattr(self.solver, "explain_problems", self.solver.problems_to_str)()
             exc = LibMambaUnsatisfiableError(message)
@@ -608,36 +607,6 @@
             exc.allow_retry = False
             raise exc
         return unsatisfiable
-=======
-            # We have same or more (up to 10) conflicts now! Abort to avoid recursion.
-            self._raise_for_problems(problems)
-
-        return conflicts
-
-    def _raise_for_problems(self, problems: Optional[str] = None):
-        if self.solver is None:
-            raise RuntimeError("Solver is not initialized. Call `._setup_solver()` first.")
-
-        if problems is None:
-            problems = self.solver.problems_to_str()
-
-        # TODO: Figure out a way to have ._problems_to_specs_parser
-        # return the most adequate exception type instead of reparsing here
-        missing_from_channel = []
-        for line in problems.splitlines():
-            line = line.strip()
-            if line.startswith("- nothing provides requested"):
-                packages = line.split()[4:]
-                missing_from_channel += packages
-        if missing_from_channel:
-            exc = PackagesNotFoundError(missing_from_channel, list(self.channels))
-        else:
-            exc = LibMambaUnsatisfiableError(problems)
-
-        # do not allow conda.cli.install to try more things
-        exc.allow_retry = False
-        raise exc
->>>>>>> fbab16b4
 
     def _maybe_raise_for_conda_build(self, conflicting_specs: Mapping[str, MatchSpec]):
         # TODO: Remove this hack for conda-build compatibility >_<
