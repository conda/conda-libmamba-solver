"""
This module defines the conda.core.solve.Solver interface and its immediate helpers

We can import from conda and libmambapy. `mamba` itself should NOT be imported here.
"""
import os
from itertools import chain
from collections import defaultdict, OrderedDict
import logging
import sys
from tempfile import NamedTemporaryFile
from typing import Iterable, Mapping, Optional, Union
from textwrap import dedent
<<<<<<< HEAD
import re
=======
from functools import lru_cache
>>>>>>> ad6df1d8

from conda import __version__ as _conda_version
from conda.base.constants import REPODATA_FN, ChannelPriority, DepsModifier, UpdateModifier, on_win
from conda.base.context import context
from conda.common.constants import NULL
from conda.common.io import Spinner
from conda.common.serialize import json_dump, json_load
from conda.common.path import paths_equal
from conda.common.url import (
    split_anaconda_token,
    remove_auth,
    percent_decode,
)
from conda.exceptions import (
    PackagesNotFoundError,
    SpecsConfigurationConflictError,
    UnsatisfiableError,
    CondaEnvironmentError,
    InvalidMatchSpec,
)
from conda.models.channel import Channel
from conda.models.match_spec import MatchSpec
from conda.models.records import PackageRecord
from conda.core.solve import Solver
import libmambapy as api

from . import __version__
from .exceptions import LibMambaUnsatisfiableError
from .mamba_utils import (
    load_channels,
    to_package_record_from_subjson,
    init_api_context,
    mamba_version,
)
from .state import SolverInputState, SolverOutputState, IndexHelper
from .utils import CaptureStreamToFile, escape_channel_url


log = logging.getLogger(f"conda.{__name__}")
BLURB_COUNT = 0


class LibMambaIndexHelper(IndexHelper):
    def __init__(
        self,
        installed_records: Iterable[PackageRecord] = (),
        channels: Iterable[Union[Channel, str]] = None,
        subdirs: Iterable[str] = None,
    ):

        self._repos = []
        self._pool = api.Pool()

        # export installed records to a temporary json file
        exported_installed = {"packages": {}}
        additional_infos = {}
        for record in installed_records:
            exported_installed["packages"][record.fn] = {
                **record.dist_fields_dump(),
                "depends": record.depends,
                "constrains": record.constrains,
                "build": record.build,
            }
            info = api.ExtraPkgInfo()
            if record.noarch:
                info.noarch = record.noarch.value
            if record.url:
                info.repo_url = record.url
            additional_infos[record.name] = info
        with NamedTemporaryFile(suffix=".json", delete=False, mode="w") as f:
            f.write(json_dump(exported_installed))
        installed = api.Repo(self._pool, "installed", f.name, "")
        installed.add_extra_pkg_info(additional_infos)
        installed.set_installed()
        self._repos.append(installed)
        os.unlink(f.name)

        if channels is None:
            channels = context.channels
        if subdirs is None:
            subdirs = context.subdirs

        self._channels = channels
        self._subdirs = subdirs
        self._index = load_channels(
            pool=self._pool,
            channels=self._channel_urls(channels),
            repos=self._repos,
            prepend=False,
            use_local=context.use_local,
            platform=subdirs,
        )

        self._query = api.Query(self._pool)
        self._format = api.QueryFormat.JSON

    @property
    def _channel_lookup(self):
        return {
            info["channel"].platform_url(info["platform"], with_credentials=False): info
            for _, info in self._index
        }

    @staticmethod
    def _channel_urls(channels: Iterable[Union[Channel, str]]):
        """
        TODO: libmambapy could handle path to url, and escaping
        but so far we are doing it ourselves
        """

        def _channel_to_url_or_name(channel):
            # This fixes test_activate_deactivate_modify_path_bash
            # and other local channels (path to url) issues
            urls = []
            for url in channel.urls(with_credentials=True):
                url = url.rstrip("/").rsplit("/", 1)[0]  # remove subdir
                urls.append(escape_channel_url(url))
            # deduplicate
            urls = list(OrderedDict.fromkeys(urls))
            return urls

        channels = [url for c in channels for url in _channel_to_url_or_name(Channel(c))]
        if context.restore_free_channel and "https://repo.anaconda.com/pkgs/free" not in channels:
            channels.append("https://repo.anaconda.com/pkgs/free")

        return tuple(channels)

    def whoneeds(self, query: str):
        return self._query.whoneeds(query, self._format)

    def depends(self, query: str):
        return self._query.depends(query, self._format)

    def search(self, query: str):
        return self._query.find(query, self._format)

    def explicit_pool(self, specs: Iterable[MatchSpec]) -> Iterable[str]:
        """
        Returns all the package names that (might) depend on the passed specs
        """
        explicit_pool = set()
        for spec in specs:
            result_str = self.depends(spec.dist_str())
            result = json_load(result_str)
            for pkg in result["result"]["pkgs"]:
                explicit_pool.add(pkg["name"])
        return tuple(explicit_pool)


class LibMambaSolver(Solver):
    """
    Cleaner implementation using the ``state`` module helpers.
    """

    _uses_ssc = False

    def __init__(
        self,
        prefix,
        channels,
        subdirs=(),
        specs_to_add=(),
        specs_to_remove=(),
        repodata_fn=REPODATA_FN,
        command=NULL,
    ):
        if specs_to_add and specs_to_remove:
            raise ValueError(
                "Only one of `specs_to_add` and `specs_to_remove` can be set at a time"
            )
        if specs_to_remove and command is NULL:
            command = "remove"

        super().__init__(
            prefix,
            channels,
            subdirs=subdirs,
            specs_to_add=specs_to_add,
            specs_to_remove=specs_to_remove,
            repodata_fn=repodata_fn,
            command=command,
        )

        if self.subdirs is NULL or not self.subdirs:
            self.subdirs = context.subdirs

        # These three attributes are set during ._setup_solver()
        self.solver = None
        self._solver_options = None

        # Fix bug in conda.common.arg2spec and MatchSpec.__str__
        fixed_specs = []
        for spec in specs_to_add:
            if isinstance(spec, PackageRecord):
                spec = MatchSpec(str(spec))
            else:
                spec_str = str(spec)
                if "::" in spec_str:
                    for arg in sys.argv:
                        if spec_str in arg:
                            spec = MatchSpec(arg)
            fixed_specs.append(spec)
        self.specs_to_add = frozenset(MatchSpec.merge(s for s in fixed_specs))

    @staticmethod
    @lru_cache(maxsize=None)
    def user_agent():
        """
        Expose this identifier to allow conda to extend its user agent if required
        """
        return f"conda-libmamba-solver/{__version__} libmambapy/{mamba_version()}"

    def solve_final_state(
        self,
        update_modifier=NULL,
        deps_modifier=NULL,
        prune=NULL,
        ignore_pinned=NULL,
        force_remove=NULL,
        should_retry_solve=False,
    ):
        # Temporary, only during experimental phase to ease debugging
        global BLURB_COUNT
        if not BLURB_COUNT:
            self._print_info()
            self._check_env_is_base()
        BLURB_COUNT += 1

        in_state = SolverInputState(
            prefix=self.prefix,
            requested=self.specs_to_add or self.specs_to_remove,
            update_modifier=update_modifier,
            deps_modifier=deps_modifier,
            prune=prune,
            ignore_pinned=ignore_pinned,
            force_remove=force_remove,
            command=self._command,
        )

        out_state = SolverOutputState(solver_input_state=in_state)

        # These tasks do _not_ require a solver...
        # TODO: Abstract away in the base class?
        none_or_final_state = out_state.early_exit()
        if none_or_final_state is not None:
            return none_or_final_state

        # From now on we _do_ require a solver and the index
        with CaptureStreamToFile(callback=log.debug):
            api_ctx = init_api_context(verbosity=max(2, context.verbosity))
            subdirs = self.subdirs
            if self._called_from_conda_build():
                log.info("Using solver via 'conda.plan.install_actions' (probably conda build)")
                # Problem: Conda build generates a custom index which happens to "forget" about
                # noarch on purpose when creating the build/host environments, since it merges
                # both as if they were all in the native subdir. this causes package-not-found
                # errors because we are not using the patched index.
                # Fix: just add noarch to subdirs.
                if "noarch" not in subdirs:
                    subdirs = *subdirs, "noarch"

            index = LibMambaIndexHelper(
                installed_records=chain(in_state.installed.values(), in_state.virtual.values()),
                channels=list(dict.fromkeys(chain(self.channels, in_state.channels_from_specs()))),
                subdirs=subdirs,
            )

        with Spinner(
            "Collect all metadata",
            enabled=not context.verbosity and not context.quiet,
            json=context.json,
        ):
            self._setup_solver(index)

        with Spinner(
            "Solving environment",
            enabled=not context.verbosity and not context.quiet,
            json=context.json,
        ):
            # This function will copy and mutate `out_state`
            # Make sure we get the latest copy to return the correct solution below
            out_state = self._solving_loop(in_state, out_state, index)

        # Restore intended verbosity to avoid unwanted
        # "freeing xxxx..." messages when the libmambpy objects are deleted
        api_ctx.verbosity = context.verbosity
        api_ctx.set_verbosity(context.verbosity)

        self.neutered_specs = tuple(out_state.neutered.values())

        return out_state.current_solution

    def _solving_loop(
        self, in_state: SolverInputState, out_state: SolverOutputState, index: LibMambaIndexHelper,
    ):
        solved = False
        for attempt in range(1, max(1, len(in_state.installed)) + 1):
            log.debug("Starting solver attempt %s", attempt)
            if not context.json and not context.quiet and os.environ.get("EXTRA_DEBUG_TO_STDOUT"):
                print("----- Starting solver attempt", attempt, "------", file=sys.stderr)
            try:
                solved = self._solve_attempt(in_state, out_state, index)
                if solved:
                    break
            except (UnsatisfiableError, PackagesNotFoundError):
                solved = False
                break  # try with last attempt
            else:  # didn't solve yet, but can retry
                out_state = SolverOutputState(
                    solver_input_state=in_state,
                    specs=dict(out_state.specs),
                    records=dict(out_state.records),
                    for_history=dict(out_state.for_history),
                    neutered=dict(out_state.neutered),
                    conflicts=dict(out_state.conflicts),
                )
        if not solved:
            log.debug("Last attempt: reporting all installed as conflicts")
            if not context.json and not context.quiet and os.environ.get("EXTRA_DEBUG_TO_STDOUT"):
                print("------ Last attempt! ------", file=sys.stderr)
            out_state.conflicts.update(
                {
                    name: record.to_match_spec()
                    for name, record in in_state.installed.items()
                    # TODO: These conditions might not be needed here
                    if not record.is_unmanageable
                    # or name not in in_state.history
                    # or name not in in_state.requested
                    # or name not in in_state.pinned
                },
                reason="Last attempt: all installed packages exposed "
                "as conflicts for maximum flexibility",
            )
            # we only check this for "desperate" strategies in _specs_to_tasks
            self._command = "last_solve_attempt"
            solved = self._solve_attempt(in_state, out_state, index)
            if not solved:
                # If we haven't found a solution already, we failed...
                self._raise_for_problems()

        # We didn't fail? Nice, let's return the calculated state
        self._export_solved_records(in_state, out_state, index)

        # Run post-solve tasks
        out_state.post_solve(solver=self)

        if not context.json and not context.quiet and os.environ.get("EXTRA_DEBUG_TO_STDOUT"):
            print("SOLUTION for command", self._command, ":", file=sys.stderr)
            for name, record in out_state.records.items():
                print(
                    " ",
                    str(record.to_match_spec()),
                    "# reasons=",
                    out_state.records._reasons.get(name, "<None>"),
                    file=sys.stderr,
                )

        return out_state

    def _print_info(self):
        if not context.json and not context.quiet:
            print(
                dedent(
                    f"""
                    ***

                    NOTE: You are using the EXPERIMENTAL libmamba solver integration.

                    If something is not working as expected, please:

                    1. Go to https://github.com/conda/conda/issues/new/choose
                    2. Choose the "Libmamba Solver Feedback (Experimental Feature)" option
                    3. Attach the log file found in the following path:

                    {context._logfile_path}

                    Thank you for your help!

                    ***
                    """
                )
            )

        log.info("Using experimental libmamba integrations")
        log.info("Logfile path: %s", context._logfile_path)
        log.info("Conda version: %s", _conda_version)
        log.info("Mamba version: %s", mamba_version())
        log.info("Target prefix: %s", self.prefix)
        log.info("Command: %s", sys.argv)
        log.info("Specs to add: %s", self.specs_to_add)
        log.info("Specs to remove: %s", self.specs_to_remove)

    def _check_env_is_base(self):
        if "PYTEST_CURRENT_TEST" in os.environ:
            return

        if paths_equal(self.prefix, context.root_prefix):
            raise CondaEnvironmentError(
                f"{self.__class__.__name__} is not allowed on the base environment during "
                "the experimental release phase. Try using it on a non-base environment!"
            )

    def _setup_solver(self, index: LibMambaIndexHelper):
        self._solver_options = solver_options = [
            (api.SOLVER_FLAG_ALLOW_DOWNGRADE, 1),
            (api.SOLVER_FLAG_ALLOW_UNINSTALL, 1),
            (api.SOLVER_FLAG_INSTALL_ALSO_UPDATES, 1),
            (api.SOLVER_FLAG_FOCUS_BEST, 1),
            (api.SOLVER_FLAG_BEST_OBEY_POLICY, 1),
        ]
        if context.channel_priority is ChannelPriority.STRICT:
            solver_options.append((api.SOLVER_FLAG_STRICT_REPO_PRIORITY, 1))

        with CaptureStreamToFile(callback=log.debug):
            self.solver = api.Solver(index._pool, self._solver_options)

    def _solve_attempt(
        self, in_state: SolverInputState, out_state: SolverOutputState, index: LibMambaIndexHelper,
    ):
        self._setup_solver(index)

        log.debug("New solver attempt")
        log.debug("Current conflicts (including learnt ones): %s", out_state.conflicts)
        if not context.json and not context.quiet and os.environ.get("EXTRA_DEBUG_TO_STDOUT"):
            print(
                "Current conflicts (including learnt ones):", out_state.conflicts, file=sys.stderr
            )

        # ## First, we need to obtain the list of specs ###
        try:
            out_state.prepare_specs(index)
        except SpecsConfigurationConflictError as exc:
            # in the last attempt we have marked everything
            # as a conflict so everything gets unconstrained
            # however this will be detected as a conflict with the
            # pins, but we can ignore it because we did it ourselves
            if self._command != "last_solve_attempt":
                raise exc

        log.debug("Computed specs: %s", out_state.specs)
        if not context.json and not context.quiet and os.environ.get("EXTRA_DEBUG_TO_STDOUT"):
            print("Computed specs:", out_state.specs, file=sys.stderr)

        # ## Convert to tasks
        tasks = self._specs_to_tasks(in_state, out_state)
        tasks_list_as_str = "\n".join(
            [f"  {task_str}: {', '.join(specs)}" for (task_str, _), specs in tasks.items()]
        )
        if not context.json and not context.quiet and os.environ.get("EXTRA_DEBUG_TO_STDOUT"):
            print("Created %s tasks:\n%s" % (len(tasks), tasks_list_as_str), file=sys.stderr)
        for (task_name, task_type), specs in tasks.items():
            log.debug("Adding task %s with specs %s", task_name, specs)
            with CaptureStreamToFile(callback=log.debug):
                self.solver.add_jobs(specs, task_type)

        # ## Run solver
        with CaptureStreamToFile(callback=log.debug):
            solved = self.solver.solve()

        if solved:
            out_state.conflicts.clear(reason="Solution found")
            return solved

        problems = self.solver.problems_to_str()
        old_conflicts = out_state.conflicts.copy()
        new_conflicts = self._problems_to_specs(problems, old_conflicts)
        log.debug("Attempt failed with %s conflicts", len(new_conflicts))
        out_state.conflicts.update(new_conflicts.items(), reason="New conflict found")
        return False

    def _specs_to_tasks(self, in_state: SolverInputState, out_state: SolverOutputState):
        log.debug("Creating tasks for %s specs", len(out_state.specs))
        if in_state.is_removing:
            return self._specs_to_tasks_remove(in_state, out_state)
        if self._called_from_conda_build():
            return self._specs_to_tasks_conda_build(in_state, out_state)
        return self._specs_to_tasks_add(in_state, out_state)

    @staticmethod
    def _spec_to_str(spec):
        if spec.original_spec_str and spec.original_spec_str.startswith("file://"):
            return spec.original_spec_str
        return str(spec)

    def _specs_to_tasks_add(self, in_state: SolverInputState, out_state: SolverOutputState):
        # These packages receive special protection, since they will be
        # exempt from conflict treatment (ALLOWUNINSTALL) and if installed
        # their updates will be considered ESSENTIAL and USERINSTALLED
        protected = (
            ["python", "conda"]
            + list(in_state.history.keys())
            + list(in_state.aggressive_updates.keys())
        )
        tasks = defaultdict(list)
        for name, spec in out_state.specs.items():
            if name.startswith("__"):
                continue
            self._check_spec_compat(spec)
            spec_str = self._spec_to_str(spec)
            key = "INSTALL", api.SOLVER_INSTALL
            # ## Low-prio task ###
            if name in out_state.conflicts and name not in protected:
                tasks[("DISFAVOR", api.SOLVER_DISFAVOR)].append(spec_str)
                tasks[("ALLOWUNINSTALL", api.SOLVER_ALLOWUNINSTALL)].append(spec_str)
            if name in in_state.installed:
                installed = in_state.installed[name]
                # ## Regular task ###
                key = "UPDATE", api.SOLVER_UPDATE
                # ## Protect if installed AND history
                if name in protected:
                    installed_spec = str(installed.to_match_spec())
                    tasks[("USERINSTALLED", api.SOLVER_USERINSTALLED)].append(installed_spec)
                    # This is "just" an essential job, so it gets higher priority in the solver
                    # conflict resolution. We do this because these are "protected" packages
                    # (history, aggressive updates) that we should try not messing with if
                    # conflicts appear
                    key = ("UPDATE | ESSENTIAL", api.SOLVER_UPDATE | api.SOLVER_ESSENTIAL)

                # ## Here we deal with the "bare spec update" problem
                # ## I am only adding this for legacy / test compliancy reasons; forced updates
                # ## like this should (imo) use constrained specs (e.g. conda install python=3)
                # ## or the update command as in `conda update python`. however conda thinks
                # ## differently of update vs install (quite counterintuitive):
                # ##   https://docs.conda.io/projects/conda/en/latest/user-guide/concepts/installing-with-conda.html#conda-update-versus-conda-install  # noqa
                # ## this is tested in:
                # ##   tests/core/test_solve.py::test_pinned_1
                # ##   tests/test_create.py::IntegrationTests::test_update_with_pinned_packages
                # ## fixing this changes the outcome in other tests!
                # let's say we have an environment with python 2.6 and we say `conda install
                # python` libsolv will say we already have python and there's no reason to do
                # anything else even if we force an update with essential, other packages in the
                # environment (built for py26) will keep it in place. we offer two ways to deal
                # with this libsolv behaviour issue:
                #   A) introduce an artificial version spec `python !=<currently installed>`
                #   B) use FORCEBEST -- this would be ideal, but sometimes in gets in the way,
                #      so we only use it as a last attempt effort.
                # NOTE: This is a dirty-ish workaround... rethink?
                requested = in_state.requested.get(name)
                conditions = (
                    requested,
                    spec == requested,
                    spec.strictness == 1,
                    self._command in ("update", "last_solve_attempt", None, NULL),
                    in_state.deps_modifier != DepsModifier.ONLY_DEPS,
                    in_state.update_modifier
                    not in (UpdateModifier.UPDATE_DEPS, UpdateModifier.FREEZE_INSTALLED),
                )
                if all(conditions):
                    if self._command == "last_solve_attempt":
                        key = (
                            "UPDATE | ESSENTIAL | FORCEBEST",
                            api.SOLVER_UPDATE | api.SOLVER_ESSENTIAL | api.SOLVER_FORCEBEST,
                        )
                    else:
                        # NOTE: This is ugly and there should be another way
                        spec_str = f"{name} !={installed.version}"

            tasks[key].append(spec_str)

        return dict(tasks)

    def _specs_to_tasks_remove(self, in_state: SolverInputState, out_state: SolverOutputState):
        # TODO: Consider merging add/remove in a single logic this so there's no split

        tasks = defaultdict(list)

        # Protect history and aggressive updates from being uninstalled if possible
        for name, record in out_state.records.items():
            if name in in_state.history or name in in_state.aggressive_updates:
                # MatchSpecs constructed from PackageRecords get parsed too
                # strictly if exported via str(). Use .conda_build_form() directly.
                spec = record.to_match_spec().conda_build_form()
                tasks[("USERINSTALLED", api.SOLVER_USERINSTALLED)].append(spec)

        # No complications here: delete requested and their deps
        # TODO: There are some flags to take care of here, namely:
        # --all
        # --no-deps
        # --deps-only
        key = ("ERASE | CLEANDEPS", api.SOLVER_ERASE | api.SOLVER_CLEANDEPS)
        for name, spec in in_state.requested.items():
            self._check_spec_compat(spec)
            tasks[key].append(str(spec))

        return dict(tasks)

    def _specs_to_tasks_conda_build(
        self, in_state: SolverInputState, out_state: SolverOutputState
    ):
        only_dot_or_digit_re = re.compile(r"^[\d\.]+$")

        def fix_version_field(spec: MatchSpec):
            """Fix taken from mambabuild"""
            if spec.version:
                version_str = str(spec.version)
                if re.match(only_dot_or_digit_re, version_str):
                    spec_fields = spec.conda_build_form().split()
                    if version_str.count(".") <= 1:
                        spec_fields[1] = version_str + ".*"
                    else:
                        spec_fields[1] = version_str + "*"
                    return MatchSpec(" ".join(spec_fields))
            return spec

        tasks = defaultdict(list)
        key = "INSTALL", api.SOLVER_INSTALL
        for name, spec in out_state.specs.items():
            if name.startswith("__"):
                continue
            self._check_spec_compat(spec)
            spec = fix_version_field(spec)
            tasks[key].append(spec.conda_build_form())

        return dict(tasks)

    @staticmethod
    def _problems_to_specs_parser(problems: str) -> Mapping[str, MatchSpec]:
        dashed_specs = []  # e.g. package-1.2.3-h5487548_0
        conda_build_specs = []  # e.g. package 1.2.8.*
        for line in problems.splitlines():
            line = line.strip()
            words = line.split()
            if not line.startswith("- "):
                continue
            if "none of the providers can be installed" in line:
                if words[1] != "package" or words[3] != "requires":
                    raise ValueError(f"Unknown message: {line}")
                dashed_specs.append(words[2])
                end = words.index("but")
                conda_build_specs.append(words[4:end])
            elif "- nothing provides" in line and "needed by" in line:
                dashed_specs.append(words[-1])
            elif "- nothing provides" in line:
                conda_build_specs.append(words[4:])

        conflicts = {}
        for conflict in dashed_specs:
            name, version, build = conflict.rsplit("-", 2)
            conflicts[name] = MatchSpec(name=name, version=version, build=build)
        for conflict in conda_build_specs:
            kwargs = {"name": conflict[0].rstrip(",")}
            if len(conflict) >= 2:
                kwargs["version"] = conflict[1].rstrip(",")
            if len(conflict) == 3:
                kwargs["build"] = conflict[2].rstrip(",")
            conflicts[kwargs["name"]] = MatchSpec(**kwargs)

        return conflicts

    def _problems_to_specs(self, problems: str, previous: Mapping[str, MatchSpec]):
        if self.solver is None:
            raise RuntimeError("Solver is not initialized. Call `._setup_solver()` first.")

        conflicts = self._problems_to_specs_parser(problems)
        self._maybe_raise_for_conda_build(conflicts)

        previous_set = set(previous.values())
        current_set = set(conflicts.values())

        diff = current_set.difference(previous_set)
        if len(diff) > 1 and "python" in conflicts:
            # Only report python as conflict if it's the only conflict reported
            # This helps us prioritize neutering for other dependencies first
            conflicts.pop("python")

        current_set = set(conflicts.values())
        if (previous and (previous_set == current_set)) or len(diff) >= 10:
            # We have same or more (up to 10) conflicts now! Abort to avoid recursion.
            self._raise_for_problems(problems)

        return conflicts

    def _raise_for_problems(self, problems: Optional[str] = None):
        if self.solver is None:
            raise RuntimeError("Solver is not initialized. Call `._setup_solver()` first.")

        if problems is None:
            problems = self.solver.problems_to_str()

        # TODO: Figure out a way to have ._problems_to_specs_parser
        # return the most adequate exception type instead of reparsing here
        for line in problems.splitlines():
            line = line.strip()
            if line.startswith("- nothing provides requested"):
                packages = " ".join(line.split()[4:])
                raise PackagesNotFoundError([packages])
        raise LibMambaUnsatisfiableError(problems)

    def _maybe_raise_for_conda_build(self, conflicting_specs: Mapping[str, MatchSpec]):
        # TODO: Remove this hack for conda-build compatibility >_<
        # conda-build expects a slightly different exception format
        # good news is that we don't need to retry much, because all
        # conda-build envs are fresh - if we found a conflict, we report
        # right away to let conda build handle it
        if not self._called_from_conda_build():
            return

        from conda_build.exceptions import DependencyNeedsBuildingError

        exc = DependencyNeedsBuildingError(packages=list(conflicting_specs.keys()))
        exc.matchspecs = list(conflicting_specs.values())
        # the patched index should contain the arch we are building this env for
        for pkg_record in self._index.values():
            if pkg_record.subdir != "noarch":
                exc.subdir = pkg_record.subdir
                break
        else:
            # if the index is empty, we default to whatever platform we are running on
            exc.subdir = context.subdir
        raise exc

    def _export_solved_records(
        self, in_state: SolverInputState, out_state: SolverOutputState, index: LibMambaIndexHelper,
    ):
        if self.solver is None:
            raise RuntimeError("Solver is not initialized. Call `._setup_solver()` first.")

        with CaptureStreamToFile(callback=log.debug):
            transaction = api.Transaction(self.solver, api.MultiPackageCache(context.pkgs_dirs))
            (names_to_add, names_to_remove), to_link, to_unlink = transaction.to_conda()

        if not context.json and not context.quiet and os.environ.get("EXTRA_DEBUG_TO_STDOUT"):
            print("TO_LINK", to_link, file=sys.stderr)
            print("TO_UNLINK", to_unlink, file=sys.stderr)

        for _, filename in to_unlink:
            for name, record in in_state.installed.items():
                if record.is_unmanageable:
                    # ^ Do not try to unlink virtual pkgs, virtual eggs, etc
                    continue
                if record.fn == filename:  # match!
                    out_state.records.pop(name, None, reason="Unlinked by solver")
                    break
            else:
                log.warn("Tried to unlink %s but it is not installed or manageable?", filename)

        for channel, filename, json_str in to_link:
            if channel.startswith("file://"):
                # The conda functions (specifically remove_auth) assume the input
                # is a url; a file uri on windows with a drive letter messes them up.
                key = channel
            else:
                key = split_anaconda_token(remove_auth(channel))[0]
            if key not in index._channel_lookup:
                raise ValueError(f"missing key {key} in channels {index._channel_lookup}")
            record = to_package_record_from_subjson(index._channel_lookup[key], filename, json_str)

            # We need this check below to make sure noarch package get reinstalled
            # record metadata coming from libmamba is incomplete and won't pass the
            # noarch checks -- to fix it, we swap the metadata-only record with its locally
            # installed counterpart (richer in info)
            already_installed_record = in_state.installed.get(record.name)
            if (
                already_installed_record
                and record.subdir == "noarch"
                and already_installed_record.subdir == "noarch"
                and record.version == already_installed_record.version
                and record.build == already_installed_record.build
            ):
                # Replace repodata-only record with local-info-rich record counterpart
                record = already_installed_record

            out_state.records.set(
                record.name, record, reason="Part of solution calculated by libmamba"
            )

        # Fixes conda-build tests/test_api_build.py::test_croot_with_spaces
        if on_win and self._called_from_conda_build():
            for record in out_state.records.values():
                record.channel.location = percent_decode(record.channel.location)
                record.channel.name = percent_decode(record.channel.name)

        with CaptureStreamToFile(callback=log.debug):
            del transaction

    def _check_spec_compat(self, match_spec):
        """
        Make sure we are not silently ingesting MatchSpec fields we are not
        doing anything with!

        TODO: We currently allow `subdir` but we are not handling it right now.
        """
        supported = "name", "version", "build", "channel", "subdir"
        unsupported_but_set = []
        for field in match_spec.FIELD_NAMES:
            value = match_spec.get_raw_value(field)
            if value and field not in supported:
                unsupported_but_set.append(field)
        if unsupported_but_set:
            raise InvalidMatchSpec(
                match_spec,
                "Libmamba only supports a subset of the MatchSpec interface for now. "
                f"You can only use {supported}, but you tried to use "
                f"{tuple(unsupported_but_set)}.",
            )

    def _reset(self):
        self.solver = None
        self._solver_options = None

    def _called_from_conda_build(self):
        """
        conda build calls the solver via `conda.plan.install_actions`, which
        overrides Solver._index (populated in the classic solver, but empty for us)
        with a custom index. We can use this to detect whether conda build is in use
        and apply some compatibility fixes.
        """
        return "conda_build" in sys.modules and getattr(self, "_index", None)<|MERGE_RESOLUTION|>--- conflicted
+++ resolved
@@ -11,11 +11,8 @@
 from tempfile import NamedTemporaryFile
 from typing import Iterable, Mapping, Optional, Union
 from textwrap import dedent
-<<<<<<< HEAD
 import re
-=======
 from functools import lru_cache
->>>>>>> ad6df1d8
 
 from conda import __version__ as _conda_version
 from conda.base.constants import REPODATA_FN, ChannelPriority, DepsModifier, UpdateModifier, on_win
