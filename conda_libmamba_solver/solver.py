# Copyright (C) 2022 Anaconda, Inc
# Copyright (C) 2023 conda
# SPDX-License-Identifier: BSD-3-Clause
"""
This module defines the conda.core.solve.Solver interface and its immediate helpers

We can import from conda and libmambapy. `mamba` itself should NOT be imported here.
"""
import json
import logging
import os
import re
import sys
from collections import defaultdict
from functools import lru_cache
from inspect import stack
from textwrap import dedent
from typing import Iterable, Mapping, Optional, Sequence, Union

import libmambapy as api
from boltons.setutils import IndexedSet
from conda import __version__ as _conda_version
from conda.base.constants import (
    REPODATA_FN,
    UNKNOWN_CHANNEL,
    ChannelPriority,
    DepsModifier,
    UpdateModifier,
    on_win,
)
from conda.base.context import context
from conda.common.constants import NULL
from conda.common.io import Spinner
from conda.common.path import paths_equal
from conda.common.url import join_url, percent_decode
from conda.core.prefix_data import PrefixData
from conda.core.solve import Solver
from conda.exceptions import (
    InvalidMatchSpec,
    PackagesNotFoundError,
    SpecsConfigurationConflictError,
    UnsatisfiableError,
)
from conda.models.channel import Channel
from conda.models.match_spec import MatchSpec
from conda.models.records import PackageRecord
from conda.models.version import VersionOrder

from . import __version__
from .exceptions import LibMambaUnsatisfiableError
from .index import LibMambaIndexHelper, _CachedLibMambaIndexHelper
from .mamba_utils import init_api_context, mamba_version
from .state import SolverInputState, SolverOutputState

log = logging.getLogger(f"conda.{__name__}")


class LibMambaSolver(Solver):
    """
    Cleaner implementation using the ``state`` module helpers.
    """

    _uses_ssc = False

    def __init__(
        self,
        prefix,
        channels,
        subdirs=(),
        specs_to_add=(),
        specs_to_remove=(),
        repodata_fn=REPODATA_FN,
        command=NULL,
    ):
        if specs_to_add and specs_to_remove:
            raise ValueError(
                "Only one of `specs_to_add` and `specs_to_remove` can be set at a time"
            )
        if specs_to_remove and command is NULL:
            command = "remove"

        super().__init__(
            prefix,
            channels,
            subdirs=subdirs,
            specs_to_add=specs_to_add,
            specs_to_remove=specs_to_remove,
            repodata_fn=repodata_fn,
            command=command,
        )

        if self.subdirs is NULL or not self.subdirs:
            self.subdirs = context.subdirs

        # These three attributes are set during ._setup_solver()
        self.solver = None
        self._solver_options = None

        # we want to support arbitrary repodata fns, but we ignore current_repodata
        if self._repodata_fn == "current_repodata.json":
            log.debug(f"Ignoring repodata_fn='current_repodata.json', defaulting to {REPODATA_FN}")
            self._repodata_fn = REPODATA_FN

        # Fix bug in conda.common.arg2spec and MatchSpec.__str__
        fixed_specs = []
        for spec in specs_to_add:
            if isinstance(spec, PackageRecord):
                spec = MatchSpec(str(spec))
            elif isinstance(spec, MatchSpec):
                spec_str = str(spec)
                if "::" in spec_str:
                    for arg in sys.argv:
                        if spec_str in arg:
                            ms_from_arg = MatchSpec(arg)
                            if ms_from_arg.name == spec.name:
                                spec = ms_from_arg
            fixed_specs.append(spec)
        # MatchSpec.merge sorts before merging; keep order without dups with IndexedSet
        self.specs_to_add = IndexedSet(MatchSpec.merge(s for s in fixed_specs))

    @staticmethod
    @lru_cache(maxsize=None)
    def user_agent():
        """
        Expose this identifier to allow conda to extend its user agent if required
        """
        return f"conda-libmamba-solver/{__version__} libmambapy/{mamba_version()}"

    def solve_final_state(
        self,
        update_modifier=NULL,
        deps_modifier=NULL,
        prune=NULL,
        ignore_pinned=NULL,
        force_remove=NULL,
        should_retry_solve=False,
    ):
        self._log_info()
        in_state = SolverInputState(
            prefix=self.prefix,
            requested=self.specs_to_add or self.specs_to_remove,
            update_modifier=update_modifier,
            deps_modifier=deps_modifier,
            prune=prune,
            ignore_pinned=ignore_pinned,
            force_remove=force_remove,
            command=self._command,
        )

        out_state = SolverOutputState(solver_input_state=in_state)

        # These tasks do _not_ require a solver...
        # TODO: Abstract away in the base class?
        none_or_final_state = out_state.early_exit()
        if none_or_final_state is not None:
            return none_or_final_state

        # From now on we _do_ require a solver and the index
        init_api_context()
        subdirs = self.subdirs
        conda_bld_channels = ()
        if self._called_from_conda_build():
            log.info("Using solver via 'conda.plan.install_actions' (probably conda build)")
            # Problem: Conda build generates a custom index which happens to "forget" about
            # noarch on purpose when creating the build/host environments, since it merges
            # both as if they were all in the native subdir. this causes package-not-found
            # errors because we are not using the patched index.
            # Fix: just add noarch to subdirs.
            if "noarch" not in subdirs:
                subdirs = *subdirs, "noarch"
            # We need to recover the local dirs (conda-build's local, output_folder, etc)
            # from the index. This is a bit of a hack, but it works.
            conda_bld_channels = {
                rec.channel: None for rec in self._index if rec.channel.scheme == "file"
            }
            # Cache indices for conda-build, it gets heavy otherwise
            IndexHelper = _CachedLibMambaIndexHelper
        else:
            IndexHelper = LibMambaIndexHelper

        if os.getenv("CONDA_LIBMAMBA_SOLVER_NO_CHANNELS_FROM_INSTALLED"):
            # see https://github.com/conda/conda-libmamba-solver/issues/108
            channels_from_installed = ()
        else:
            channels_from_installed = in_state.channels_from_installed()

        all_channels = (
            *conda_bld_channels,
            *self.channels,
            *in_state.channels_from_specs(),
            *channels_from_installed,
            *in_state.maybe_free_channel(),
        )
        with Spinner(
            self._spinner_msg_metadata(all_channels, conda_bld_channels=conda_bld_channels),
            enabled=not context.verbosity and not context.quiet,
            json=context.json,
        ):
            index = IndexHelper(
                installed_records=(*in_state.installed.values(), *in_state.virtual.values()),
                channels=all_channels,
                subdirs=subdirs,
                repodata_fn=self._repodata_fn,
            )
            index.reload_local_channels()

        with Spinner(
            self._spinner_msg_solving(),
            enabled=not context.verbosity and not context.quiet,
            json=context.json,
        ):
            self._setup_solver(index)
            # This function will copy and mutate `out_state`
            # Make sure we get the latest copy to return the correct solution below
            out_state = self._solving_loop(in_state, out_state, index)
            self.neutered_specs = tuple(out_state.neutered.values())
            solution = out_state.current_solution

        # Check whether conda can be updated; this is normally done in .solve_for_diff()
        # but we are doing it now so we can reuse in_state and friends
        self._notify_conda_outdated(None, index, solution)

        return solution

    def _spinner_msg_metadata(self, channels: Iterable[Channel], conda_bld_channels=()):
        if self._called_from_conda_build():
            msg = "Reloading output folder"
            if conda_bld_channels:
                names = [Channel(c).canonical_name for c in conda_bld_channels]
                msg += f" ({', '.join(names)})"
            return msg
        canonical_names = list(dict.fromkeys([c.canonical_name for c in channels]))
        canonical_names_dashed = "\n - ".join(canonical_names)
        return (
            f"Channels:\n"
            f" - {canonical_names_dashed}\n"
            f"Platform: {context.subdir}\n"
            f"Collecting package metadata ({self._repodata_fn})"
        )

    def _spinner_msg_solving(self):
        """This shouldn't be our responsibility, but the CLI / app's..."""
        prefix_name = os.path.basename(self.prefix)
        if self._called_from_conda_build():
            if "_env" in prefix_name:
                env_name = "_".join(prefix_name.split("_")[:3])
                return f"Solving environment ({env_name})"
            else:
                # https://github.com/conda/conda-build/blob/e0884b626a/conda_build/environ.py#L1035-L1036
                return "Getting pinned dependencies"
        return "Solving environment"

    def _solving_loop(
        self,
        in_state: SolverInputState,
        out_state: SolverOutputState,
        index: LibMambaIndexHelper,
    ):
        solved = False
        max_attempts = max(
            2,
            int(os.environ.get("CONDA_LIBMAMBA_SOLVER_MAX_ATTEMPTS", len(in_state.installed))) + 1,
        )
        for attempt in range(1, max_attempts):
            log.debug("Starting solver attempt %s", attempt)
            try:
                solved = self._solve_attempt(in_state, out_state, index)
                if solved:
                    break
            except (UnsatisfiableError, PackagesNotFoundError):
                solved = False
                break  # try with last attempt
            else:  # didn't solve yet, but can retry
                out_state = SolverOutputState(
                    solver_input_state=in_state,
                    specs=dict(out_state.specs),
                    records=dict(out_state.records),
                    for_history=dict(out_state.for_history),
                    neutered=dict(out_state.neutered),
                    conflicts=dict(out_state.conflicts),
                )
        if not solved:
            log.debug("Last attempt: reporting all installed as conflicts")
            out_state.conflicts.update(
                {
                    name: record.to_match_spec()
                    for name, record in in_state.installed.items()
                    # TODO: These conditions might not be needed here
                    if not record.is_unmanageable
                    # or name not in in_state.history
                    # or name not in in_state.requested
                    # or name not in in_state.pinned
                },
                reason="Last attempt: all installed packages exposed "
                "as conflicts for maximum flexibility",
            )
            # we only check this for "desperate" strategies in _specs_to_tasks
            if self._command in (None, NULL):
                self._command = "last_solve_attempt"
            else:
                self._command += "+last_solve_attempt"
            solved = self._solve_attempt(in_state, out_state, index)
            if not solved:
                message = self._prepare_problems_message()
                exc = LibMambaUnsatisfiableError(message)
                exc.allow_retry = False
                raise exc

        # We didn't fail? Nice, let's return the calculated state
        self._export_solved_records(in_state, out_state, index)

        # Run post-solve tasks
        out_state.post_solve(solver=self)

        return out_state

    def _log_info(self):
        log.info("Using libmamba solver")
        log.info("Conda version: %s", _conda_version)
        log.info("Mamba version: %s", mamba_version())
        log.info("Target prefix: %r", self.prefix)
        log.info("Command: %s", sys.argv)
        log.info("Specs to add: %s", self.specs_to_add)
        log.info("Specs to remove: %s", self.specs_to_remove)

    def _setup_solver(self, index: LibMambaIndexHelper):
        self._solver_options = solver_options = [
            (api.SOLVER_FLAG_ALLOW_DOWNGRADE, 1),
            (api.SOLVER_FLAG_ALLOW_UNINSTALL, 1),
            (api.SOLVER_FLAG_INSTALL_ALSO_UPDATES, 1),
            (api.SOLVER_FLAG_FOCUS_BEST, 1),
            (api.SOLVER_FLAG_BEST_OBEY_POLICY, 1),
        ]
        if context.channel_priority is ChannelPriority.STRICT:
            solver_options.append((api.SOLVER_FLAG_STRICT_REPO_PRIORITY, 1))

        self.solver = api.Solver(index._pool, self._solver_options)

    def _solve_attempt(
        self,
        in_state: SolverInputState,
        out_state: SolverOutputState,
        index: LibMambaIndexHelper,
    ):
        self._setup_solver(index)

        log.debug("New solver attempt")
        log.debug("Current conflicts (including learnt ones): %s", out_state.conflicts)

        # ## First, we need to obtain the list of specs ###
        try:
            out_state.prepare_specs(index)
        except SpecsConfigurationConflictError as exc:
            # in the last attempt we have marked everything
            # as a conflict so everything gets unconstrained
            # however this will be detected as a conflict with the
            # pins, but we can ignore it because we did it ourselves
            if self._command != "last_solve_attempt":
                raise exc

        log.debug("Computed specs: %s", out_state.specs)

        # ## Convert to tasks
        tasks = self._specs_to_tasks(in_state, out_state)
        for (task_name, task_type), specs in tasks.items():
            log.debug("Adding task %s with specs %s", task_name, specs)
<<<<<<< HEAD
            print("Adding task %s with specs %s", task_name, specs)
            if task_name == "ADD_PIN":
                # ## Add pins
                for spec in specs:
                    self.solver.add_pin(spec)
            else:
                self.solver.add_jobs(specs, task_type)
=======
            try:
                self.solver.add_jobs(specs, task_type)
            except RuntimeError as exc:
                if mamba_version() == "1.5.0":
                    for spec in specs:
                        if spec in str(exc):
                            break
                    else:
                        spec = f"One of {specs}"
                    msg = (
                        "This is a bug in libmamba 1.5.0 when using 'defaults::"
                        "<spec>' or 'pkgs/main::<spec>'. Please use '-c "
                        "defaults' instead."
                    )
                    raise InvalidMatchSpec(spec, msg)
                raise
>>>>>>> 1443a464

        # ## Run solver
        solved = self.solver.solve()

        if solved:
            out_state.conflicts.clear(reason="Solution found")
            return solved

        problems = self.solver.problems_to_str()
        old_conflicts = out_state.conflicts.copy()
        new_conflicts = self._maybe_raise_for_problems(problems, old_conflicts)
        log.debug("Attempt failed with %s conflicts", len(new_conflicts))
        out_state.conflicts.update(new_conflicts.items(), reason="New conflict found")
        return False

    def _specs_to_tasks(self, in_state: SolverInputState, out_state: SolverOutputState):
        log.debug("Creating tasks for %s specs", len(out_state.specs))
        if in_state.is_removing:
            return self._specs_to_tasks_remove(in_state, out_state)
        if self._called_from_conda_build():
            return self._specs_to_tasks_conda_build(in_state, out_state)
        return self._specs_to_tasks_add(in_state, out_state)

    @staticmethod
    def _spec_to_str(spec):
        """
        Workarounds for Matchspec str-roundtrip limitations.

        Note: this might still fail for specs with local channels and version=*:
            file://path/to/channel::package_name=*=*buildstr*
        """
        if spec.original_spec_str and spec.original_spec_str.startswith("file://"):
            return spec.original_spec_str
        if spec.get("build") and not spec.get("version"):
            spec = MatchSpec(spec, version="*")
        return str(spec)

    def _specs_to_tasks_add(self, in_state: SolverInputState, out_state: SolverOutputState):
        tasks = defaultdict(list)

        # Protect history and aggressive updates from being uninstalled if possible. From libsolv
        # docs: "The matching installed packages are considered to be installed by a user, thus not
        # installed to fulfill some dependency. This is needed input for the calculation of
        # unneeded packages for jobs that have the SOLVER_CLEANDEPS flag set."
        user_installed = {
            *in_state.history,
            *in_state.aggressive_updates,
            *in_state.pinned,
            *in_state.do_not_remove,
        }
        
        # Fast-track python version changes (Part 1/2)
        # ## When the Python version changes, this implies all packages depending on
        # ## python will be reinstalled too. This can mean that we'll have to try for every
        # ## installed package to result in a conflict before we get to actually solve everything
        # ## A workaround is to let all non-noarch python-depending specs to "float" by marking
        # ## them as a conflict preemptively
        python_version_might_change = False
        installed_python = in_state.installed.get("python")
        to_be_installed_python = out_state.specs.get("python")
        if installed_python and to_be_installed_python:
            python_version_might_change = not to_be_installed_python.match(installed_python)
        
        # Add specs to install
        for name, spec in out_state.specs.items():
            if name.startswith("__"):
                continue  # ignore virtual packages
            spec: MatchSpec = self._check_spec_compat(spec)
            spec_str = self._spec_to_str(spec)
            installed: PackageRecord = in_state.installed.get(name)
            requested: MatchSpec = in_state.requested.get(name)
            history: MatchSpec = in_state.history.get(name)
            pinned: MatchSpec = in_state.pinned.get(name)
            conflicting: MatchSpec = out_state.conflicts.get(name)

            if name in user_installed and installed:
                installed_spec_str = self._spec_to_str(installed.to_match_spec())
                tasks[("USERINSTALLED", api.SOLVER_USERINSTALLED)].append(installed_spec_str)
            
            # These specs are explicit in some sort of way
            if requested:
                if self._command in ("install", "create", None, NULL):
                    tasks[("INSTALL", api.SOLVER_INSTALL)].append(self._spec_to_str(requested))
                else:
                    tasks[("UPDATE", api.SOLVER_UPDATE)].append(self._spec_to_str(requested))
            elif installed and name in in_state.aggressive_updates:
                tasks[("UPDATE", api.SOLVER_UPDATE)].append(name)
            elif pinned:
                tasks[("ADD_PIN", api.SOLVER_NOOP)].append(self._spec_to_str(pinned))
                # if installed:
                #     # TODO: Pins should worrrrk
                #     tasks[("UPDATE", api.SOLVER_UPDATE)].append(self._spec_to_str(pinned))
            # These specs are "implicit"; the solver logic massages them for better UX
            # as long as they don't cause trouble
            elif name == "python" and installed:
                pyver = ".".join(installed.version.split(".")[:2])
                tasks[("ADD_PIN", api.SOLVER_NOOP)].append(f"python {pyver}.*")
                # We shouldn't need this and will cause unneeded updates, but the pins
                # are not working for some reason (https://github.com/mamba-org/mamba/issues/2737)
                # tasks[("UPDATE", api.SOLVER_UPDATE)].append(f"python {pyver}.*")
            elif history:
                tasks[("ADD_PIN", api.SOLVER_NOOP)].append(self._spec_to_str(history))
                # if installed:
                #     # TODO: Pins should worrrrk
                #     tasks[("UPDATE", api.SOLVER_UPDATE)].append(self._spec_to_str(history))
            elif not conflicting and installed:  # we freeze everything else as installed
                tasks[("LOCK", api.SOLVER_LOCK)].append(name)
                # pass

        return dict(tasks)

    def _specs_to_tasks_remove(self, in_state: SolverInputState, out_state: SolverOutputState):
        # TODO: Consider merging add/remove in a single logic this so there's no split

        tasks = defaultdict(list)

        # Protect history and aggressive updates from being uninstalled if possible

        for name, record in out_state.records.items():
            if name in in_state.history or name in in_state.aggressive_updates:
                # MatchSpecs constructed from PackageRecords get parsed too
                # strictly if exported via str(). Use .conda_build_form() directly.
                spec = record.to_match_spec().conda_build_form()
                tasks[("USERINSTALLED", api.SOLVER_USERINSTALLED)].append(spec)

        # No complications here: delete requested and their deps
        # TODO: There are some flags to take care of here, namely:
        # --all
        # --no-deps
        # --deps-only
        key = ("ERASE | CLEANDEPS", api.SOLVER_ERASE | api.SOLVER_CLEANDEPS)
        for name, spec in in_state.requested.items():
            spec = self._check_spec_compat(spec)
            tasks[key].append(str(spec))

        return dict(tasks)

    def _specs_to_tasks_conda_build(
        self, in_state: SolverInputState, out_state: SolverOutputState
    ):
        tasks = defaultdict(list)
        key = "INSTALL", api.SOLVER_INSTALL
        for name, spec in out_state.specs.items():
            if name.startswith("__"):
                continue
            spec = self._check_spec_compat(spec)
            spec = self._fix_version_field_for_conda_build(spec)
            tasks[key].append(spec.conda_build_form())

        return dict(tasks)

    @staticmethod
    def _fix_version_field_for_conda_build(spec: MatchSpec):
        """Fix taken from mambabuild"""
        if spec.version:
            only_dot_or_digit_re = re.compile(r"^[\d\.]+$")
            version_str = str(spec.version)
            if re.match(only_dot_or_digit_re, version_str):
                spec_fields = spec.conda_build_form().split()
                if version_str.count(".") <= 1:
                    spec_fields[1] = version_str + ".*"
                else:
                    spec_fields[1] = version_str + "*"
                return MatchSpec(" ".join(spec_fields))
        return spec

    @staticmethod
    def _str_to_matchspec(spec: Union[str, Sequence[str]]):
        try:
            if isinstance(spec, str):
                name, version, build = spec.rsplit("-", 2)
                return MatchSpec(name=name, version=version, build=build)
            else:
                kwargs = {"name": spec[0].rstrip(",")}
                if len(spec) >= 2:
                    kwargs["version"] = spec[1].rstrip(",")
                if len(spec) == 3:
                    kwargs["build"] = spec[2].rstrip(",")
                return MatchSpec(**kwargs)
        except Exception as exc:
            raise ValueError(f"Could not parse spec: {spec}") from exc

    @classmethod
    def _parse_problems(cls, problems: str) -> Mapping[str, MatchSpec]:
        """
        Problems can signal either unsatisfiability or unavailability.
        First will raise LibmambaUnsatisfiableError.
        Second will raise PackagesNotFoundError.

        Libmamba can return spec strings in two formats:
        - With dashes, e.g. package-1.2.3-h5487548_0
        - à la conda-build, e.g. package 1.2.*
        - just names, e.g. package
        """
        conflicts = []
        not_found = []
        if "1.4.5" <= mamba_version() < "1.5.0":
            # 1.4.5 had a regression where it would return
            # a single line with all the problems; fixed in 1.5.0
            problem_lines = [f" - {problem}" for problem in problems.split(" - ")[1:]]
        else:
            problem_lines = problems.splitlines()[1:]
        for line in problem_lines:
            line = line.strip()
            words = line.split()
            if not line.startswith("- "):
                continue
            if "none of the providers can be installed" in line:
                if words[1] != "package" or words[3] != "requires":
                    raise ValueError(f"Unknown message: {line}")
                conflicts.append(cls._str_to_matchspec(words[2]))
                end = words.index("but")
                conflicts.append(cls._str_to_matchspec(words[4:end]))
            elif "- nothing provides" in line:
                marker = next((i for (i, w) in enumerate(words) if w == "needed"), None)
                if marker:
                    conflicts.append(cls._str_to_matchspec(words[-1]))
                start = 3 if marker == 4 else 4
                not_found.append(cls._str_to_matchspec(words[start:marker]))
            elif "has constraint" in line and "conflicting with" in line:
                # package libzlib-1.2.11-h4e544f5_1014 has constraint zlib 1.2.11 *_1014
                # conflicting with zlib-1.2.13-h998d150_0
                conflicts.append(cls._str_to_matchspec(words[-1]))
            else:
                log.debug("! Problem line not recognized: %s", line)

        return {
            "conflicts": {s.name: s for s in conflicts},
            "not_found": {s.name: s for s in not_found},
        }

    def _maybe_raise_for_problems(
        self,
        problems: Optional[Union[str, Mapping]] = None,
        previous_conflicts: Mapping[str, MatchSpec] = None,
    ):
        if self.solver is None:
            raise RuntimeError("Solver is not initialized. Call `._setup_solver()` first.")

        if problems is None:
            problems = self.solver.problems_to_str()
        if isinstance(problems, str):
            problems = self._parse_problems(problems)

        # We allow conda-build (if present) to process the exception early
        self._maybe_raise_for_conda_build(
            {**problems["conflicts"], **problems["not_found"]},
            message=self._prepare_problems_message(),
        )

        unsatisfiable = problems["conflicts"]
        not_found = problems["not_found"]
        if not unsatisfiable and not_found:
            # This is not a conflict, but a missing package in the channel
            exc = PackagesNotFoundError(not_found.values(), self.channels)
            exc.allow_retry = False
            raise exc

        previous = previous_conflicts or {}
        previous_set = set(previous.values())
        current_set = set(unsatisfiable.values())

        diff = current_set.difference(previous_set)
        if len(diff) > 1 and "python" in unsatisfiable:
            # Only report python as conflict if it's the only conflict reported
            # This helps us prioritize neutering for other dependencies first
            unsatisfiable.pop("python")

        if (previous and (previous_set == current_set)) or len(diff) >= 10:
            # We have same or more (up to 10) unsatisfiable now! Abort to avoid recursion
            message = self._prepare_problems_message()
            exc = LibMambaUnsatisfiableError(message)
            # do not allow conda.cli.install to try more things
            exc.allow_retry = False
            raise exc
        return unsatisfiable

    def _prepare_problems_message(self):
        legacy_errors = self.solver.problems_to_str()
        if "unsupported request" in legacy_errors:
            # This error makes 'explain_problems()' crash. Anticipate.
            log.info("Failed to explain problems. Unsupported request.")
            return legacy_errors
        if (
            mamba_version() <= "1.4.1"
            and "conflicting requests" in self.solver.all_problems_to_str()
        ):
            # This error makes 'explain_problems()' crash in libmamba <=1.4.1.
            # Anticipate and return simpler error earlier.
            log.info("Failed to explain problems. Conflicting requests.")
            return legacy_errors
        try:
            explained_errors = self.solver.explain_problems()
        except Exception as exc:
            log.warning("Failed to explain problems", exc_info=exc)
            return legacy_errors
        else:
            return f"{legacy_errors}\n{explained_errors}"

    def _maybe_raise_for_conda_build(
        self,
        conflicting_specs: Mapping[str, MatchSpec],
        message: str = None,
    ):
        # TODO: Remove this hack for conda-build compatibility >_<
        # conda-build expects a slightly different exception format
        # good news is that we don't need to retry much, because all
        # conda-build envs are fresh - if we found a conflict, we report
        # right away to let conda build handle it
        if not self._called_from_conda_build():
            return

        from .exceptions import ExplainedDependencyNeedsBuildingError

        # the patched index should contain the arch we are building this env for
        # if the index is empty, we default to whatever platform we are running on
        subdir = next((subdir for subdir in self.subdirs if subdir != "noarch"), context.subdir)
        exc = ExplainedDependencyNeedsBuildingError(
            packages=list(conflicting_specs.keys()),
            matchspecs=list(conflicting_specs.values()),
            subdir=subdir,
            explanation=message,
        )
        raise exc

    def _export_solved_records(
        self,
        in_state: SolverInputState,
        out_state: SolverOutputState,
        index: LibMambaIndexHelper,
    ):
        if self.solver is None:
            raise RuntimeError("Solver is not initialized. Call `._setup_solver()` first.")

        transaction = api.Transaction(
            index._pool,
            self.solver,
            api.MultiPackageCache(context.pkgs_dirs),
        )
        (names_to_add, names_to_remove), to_link, to_unlink = transaction.to_conda()

        for _, filename in to_unlink:
            for name, record in in_state.installed.items():
                if record.is_unmanageable:
                    # ^ Do not try to unlink virtual pkgs, virtual eggs, etc
                    continue
                if record.fn == filename:  # match!
                    out_state.records.pop(name, None, reason="Unlinked by solver")
                    break
            else:
                log.warn("Tried to unlink %s but it is not installed or manageable?", filename)

        for channel, filename, json_payload in to_link:
            record = self._package_record_from_json_payload(index, channel, filename, json_payload)
            # We need this check below to make sure noarch package get reinstalled
            # record metadata coming from libmamba is incomplete and won't pass the
            # noarch checks -- to fix it, we swap the metadata-only record with its locally
            # installed counterpart (richer in info)
            already_installed_record = in_state.installed.get(record.name)
            if (
                already_installed_record
                and record.subdir == "noarch"
                and already_installed_record.subdir == "noarch"
                and record.version == already_installed_record.version
                and record.build == already_installed_record.build
            ):
                # Replace repodata-only record with local-info-rich record counterpart
                record = already_installed_record

            out_state.records.set(
                record.name, record, reason="Part of solution calculated by libmamba"
            )

        # Fixes conda-build tests/test_api_build.py::test_croot_with_spaces
        if on_win and self._called_from_conda_build():
            for record in out_state.records.values():
                record.channel.location = percent_decode(record.channel.location)
                record.channel.name = percent_decode(record.channel.name)

    def _package_record_from_json_payload(
        self, index: LibMambaIndexHelper, channel: str, pkg_filename: str, json_payload: str
    ) -> PackageRecord:
        """
        The libmamba transactions cannot return full-blown objects from the C/C++ side.
        Instead, it returns the instructions to build one on the Python side:

        channel_info: dict
            Channel data, as built in .index.LibmambaIndexHelper._fetch_channel()
            This is retrieved from the .index._index mapping, keyed by channel URLs
        pkg_filename: str
            The filename (.tar.bz2 or .conda) of the selected record.
        json_payload: str
            A str-encoded JSON payload with the PackageRecord kwargs.
        """
        # conda-lock will inject virtual packages, but these are not in the index
        if pkg_filename.startswith("__") and "/@/" in channel:
            return PackageRecord(**json.loads(json_payload))

        channel_info = index.get_info(channel)
        kwargs = json.loads(json_payload)
        kwargs["fn"] = pkg_filename
        kwargs["channel"] = channel_info.channel
        kwargs["url"] = join_url(channel_info.full_url, pkg_filename)
        if not kwargs.get("subdir"):  # missing in old channels
            kwargs["subdir"] = channel_info.channel.subdir
        if kwargs["subdir"] == "noarch":
            # libmamba doesn't keep 'noarch' type around, so infer for now
            if any(dep.split()[0] in ("python", "pypy") for dep in kwargs.get("depends", ())):
                kwargs["noarch"] = "python"
            else:
                kwargs["noarch"] = "generic"
        return PackageRecord(**kwargs)

    def _check_spec_compat(self, match_spec: MatchSpec) -> MatchSpec:
        """
        Make sure we are not silently ingesting MatchSpec fields we are not
        doing anything with!

        TODO: We currently allow `subdir` but we are not handling it right now.
        """
        supported = "name", "version", "build", "channel", "subdir"
        unsupported_but_set = []
        for field in match_spec.FIELD_NAMES:
            value = match_spec.get_raw_value(field)
            if value and field not in supported:
                unsupported_but_set.append(field)
        if unsupported_but_set:
            raise InvalidMatchSpec(
                match_spec,
                "Libmamba only supports a subset of the MatchSpec interface for now. "
                f"You can only use {supported}, but you tried to use "
                f"{tuple(unsupported_but_set)}.",
            )
        if match_spec.get_raw_value("channel") == "defaults":
            # !!! Temporary !!!
            # Apply workaround for defaults::pkg-name specs.
            # We need to replace it with the actual channel name (main, msys2, r)
            # Instead of searching in the index, we apply a simple heuristic:
            # - R packages are [_]r-*, mro-*, rpy or rstudio
            # - Msys2 packages are m2-*, m2w64-*, or msys2-*
            # - Everything else is in main
            name = match_spec.name.lower()
            if name in ("r", "rpy2", "rstudio") or name.startswith(("r-", "_r-", "mro-")):
                channel = "pkgs/r"
            elif name.startswith(("m2-", "m2w64-", "msys2-")):
                channel = "pkgs/msys2"
            else:
                channel = "pkgs/main"
            match_spec = MatchSpec(match_spec, channel=channel)

        return match_spec

    def _reset(self):
        self.solver = None
        self._solver_options = None

    def _called_from_conda_build(self):
        """
        conda build calls the solver via `conda.plan.install_actions`, which
        overrides Solver._index (populated in the classic solver, but empty for us)
        with a custom index. We can use this to detect whether conda build is in use
        and apply some compatibility fixes.
        """
        return (
            # conda_build.environ.get_install_actions will always pass a custom 'index'
            # which conda.plan.install_actions uses to override our null Solver._index
            getattr(self, "_index", None)
            # Is conda build in use? In that case, it should have been imported
            and "conda_build" in sys.modules
            # Confirm conda_build.environ's 'get_install_actions' and conda.plan's
            # 'install_actions' are in the call stack. We don't check order or
            # contiguousness, but what are the chances at this point...?
            # frame[3] contains the name of the function in that frame of the stack
            and {"install_actions", "get_install_actions"} <= {frame[3] for frame in stack()}
        )

    def _notify_conda_outdated(
        self,
        link_precs,
        index: LibMambaIndexHelper = None,
        final_state: Iterable[PackageRecord] = None,
    ):
        """
        We are overriding the base class implementation, which gets called in
        Solver.solve_for_diff() once 'link_precs' is available. However, we
        are going to call it before (in .solve_final_state(), right after the solve).
        That way we can reuse the IndexHelper and SolverOutputState instances we have
        around, which contains the channel and env information we need, before losing them.
        """
        if index is None and final_state is None:
            # The parent class 'Solver.solve_for_diff()' method will call this method again
            # with only 'link_precs' as the argument, because that's the original method signature.
            # We have added two optional kwargs (index and final_state) so we can call this method
            # earlier, in .solve_final_state(), while we still have access to the index helper
            # (which allows us to query the available packages in the channels quickly, without
            # reloading the channels with conda) and the final_state (which gives the list of
            # packages to be installed). So, if both index and final_state are None, we return
            # because that means that the method is being called from .solve_for_diff() and at
            # that point we will have already called it from .solve_for_state().
            return
        if not context.notify_outdated_conda or context.quiet:
            # This check can be silenced with a specific option in the context or in quiet mode
            return

        current_conda_prefix_rec = PrefixData(context.conda_prefix).get("conda", None)
        if not current_conda_prefix_rec:
            # We are checking whether conda can be found in the environment conda is
            # running from. Unless something is really wrong, this should never happen.
            return

        channel_name = current_conda_prefix_rec.channel.canonical_name
        if channel_name in (UNKNOWN_CHANNEL, "@", "<develop>", "pypi"):
            channel_name = "defaults"

        # only check the loaded index if it contains the channel conda should come from
        # otherwise ignore
        index_channels = {getattr(chn, "canonical_name", chn) for chn in index._channels}
        if channel_name not in index_channels:
            return

        # we only want to check if a newer conda is available in the channel we installed it from
        conda_newer_str = f"{channel_name}::conda>{current_conda_prefix_rec.version}"
        conda_newer_spec = MatchSpec(conda_newer_str)

        # if target prefix is the same conda is running from
        # maybe the solution we are proposing already contains
        # an updated conda! in that case, we don't need to check further
        if paths_equal(self.prefix, context.conda_prefix):
            if any(conda_newer_spec.match(record) for record in final_state):
                return

        # check if the loaded index contains records that match a more recent conda version
        conda_newer_records = index.search(conda_newer_str)

        # print instructions to stderr if we found a newer conda
        if conda_newer_records:
            newest = max(conda_newer_records, key=lambda x: VersionOrder(x.version))
            print(
                dedent(
                    f"""

                    ==> WARNING: A newer version of conda exists. <==
                        current version: {_conda_version}
                        latest version: {newest.version}

                    Please update conda by running

                        $ conda update -n base -c {channel_name} conda

                    """
                ),
                file=sys.stderr,
            )<|MERGE_RESOLUTION|>--- conflicted
+++ resolved
@@ -364,15 +364,13 @@
         tasks = self._specs_to_tasks(in_state, out_state)
         for (task_name, task_type), specs in tasks.items():
             log.debug("Adding task %s with specs %s", task_name, specs)
-<<<<<<< HEAD
             print("Adding task %s with specs %s", task_name, specs)
             if task_name == "ADD_PIN":
                 # ## Add pins
                 for spec in specs:
                     self.solver.add_pin(spec)
-            else:
-                self.solver.add_jobs(specs, task_type)
-=======
+                continue
+
             try:
                 self.solver.add_jobs(specs, task_type)
             except RuntimeError as exc:
@@ -389,7 +387,6 @@
                     )
                     raise InvalidMatchSpec(spec, msg)
                 raise
->>>>>>> 1443a464
 
         # ## Run solver
         solved = self.solver.solve()
