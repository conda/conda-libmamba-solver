--- conflicted
+++ resolved
@@ -12,13 +12,9 @@
 from collections import defaultdict
 from functools import lru_cache
 from inspect import stack
-<<<<<<< HEAD
 import json
-=======
-from itertools import chain
 from textwrap import dedent
 from typing import Iterable, Mapping, Optional
->>>>>>> 47893cdb
 
 import libmambapy as api
 from conda import __version__ as _conda_version
@@ -34,16 +30,11 @@
 from conda.common.constants import NULL
 from conda.common.io import Spinner
 from conda.common.path import paths_equal
-<<<<<<< HEAD
 from conda.common.url import (
     percent_decode,
     join_url,
 )
-=======
-from conda.common.url import percent_decode, remove_auth, split_anaconda_token
-from conda.core.prefix_data import PrefixData
 from conda.core.solve import Solver
->>>>>>> 47893cdb
 from conda.exceptions import (
     InvalidMatchSpec,
     PackagesNotFoundError,
@@ -57,14 +48,10 @@
 from . import __version__
 from .exceptions import LibMambaUnsatisfiableError
 from .index import LibMambaIndexHelper
-<<<<<<< HEAD
 from .mamba_utils import (
     init_api_context,
     mamba_version,
 )
-=======
-from .mamba_utils import init_api_context, mamba_version, to_package_record_from_subjson
->>>>>>> 47893cdb
 from .state import SolverInputState, SolverOutputState
 
 log = logging.getLogger(f"conda.{__name__}")
