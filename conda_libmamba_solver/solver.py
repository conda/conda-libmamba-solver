--- conflicted
+++ resolved
@@ -294,16 +294,8 @@
         index: LibMambaIndexHelper,
     ):
         solved = False
-<<<<<<< HEAD
-        max_attempts = max(
-            2,
-            int(os.environ.get("CONDA_LIBMAMBA_SOLVER_MAX_ATTEMPTS", len(in_state.installed))) + 1,
-        )
-        for attempt in range(1, max_attempts):
-=======
         for attempt in range(1, self._max_attempts(in_state) + 1):
             log.debug("Starting solver attempt %s", attempt)
->>>>>>> 6d61b0fe
             try:
                 solved = self._solve_attempt(in_state, out_state, index, attempt=attempt)
                 if solved:
