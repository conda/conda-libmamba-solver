--- conflicted
+++ resolved
@@ -404,13 +404,8 @@
 
 def build_repodata_subset(
     root_packages: Iterable[str],
-<<<<<<< HEAD
-    channels: Iterable[Channel | str],
+    channels: dict[str, Channel],
     algorithm: Literal["bfs", "pipelined", "httpx"] = RepodataSubset.DEFAULT_STRATEGY,
-=======
-    channels: dict[str, Channel],
-    algorithm: Literal["bfs", "pipelined"] = RepodataSubset.DEFAULT_STRATEGY,
->>>>>>> 303deb66
 ) -> dict[str, ShardBase]:
     """
     Retrieve all necessary information to build a repodata subset.
