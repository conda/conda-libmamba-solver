# Copyright (C) 2022 Anaconda, Inc
# Copyright (C) 2023 conda
# SPDX-License-Identifier: BSD-3-Clause
"""
Sharded repodata subsets.

Traverse dependencies of installed and to-be-installed packages to generate a
useful subset for the solver.

The algorithm developed here is a direct result of the following CEP:

- https://conda.org/learn/ceps/cep-0016 (Sharded Repodata)

In this algorithm we treat a (channel, package name) as a node, its dependencies
as edges. We then traverse all edges to discover all reachable (channel, package
name) tuples. The solver should be able to find a solution with only this
subset.

This subset is overgenerous since the user is unlikely to want to install very
old packages and their dependencies. If this is too slow, we could deploy
heuristics that automatically ignore older package versions. We could also allow
the user to configure minimum versions of common packages and ignore older
versions and their dependencies, falling back to a full solve if unsatisfiable.

We treat both sharded and monolithic repodata as if they were made up of
per-package shards, computing a subset of both. This is because it is possible
for the monolithic repodata to mention packages that exist in the true sharded
repodata but would not be found by only traversing the shards.

We treat all repodata as sharded, even if no actual sharded repodata has been
found.

## Example usage

The following constructs several repodata (`noarch` and `linux-64`) from a
single channel name and a list of root packages:

``` from conda.models.channel import Channel from
conda_libmamba_solver.shards_subset import build_repodata_subset

channel = Channel("conda-forge-sharded/linux-64") channel_data =
build_repodata_subset(["python", "pandas"], [channel.url()]) repodata = {}

for url in channel_data:
    repodata[url] = channel_data.build_repodata()

# ... this is what's fed to the solver ```

"""

from __future__ import annotations

import concurrent.futures
import functools
import heapq
import logging
import queue
import sys
import threading
from collections import deque
from contextlib import suppress
from dataclasses import dataclass
from pathlib import Path
from queue import SimpleQueue
from typing import TYPE_CHECKING

import conda.gateways.repodata
import msgpack
import requests.exceptions
import zstandard

from conda_libmamba_solver import shards_cache
from conda_libmamba_solver.shards_cache import AnnotatedRawShard

from .shards import (
    ZSTD_MAX_SHARD_SIZE,
    Shards,
    _shards_connections,
    batch_retrieve_from_cache,
    batch_retrieve_from_network,
    fetch_channels,
    shard_mentioned_packages,
)

log = logging.getLogger(__name__)

if TYPE_CHECKING:
    from collections.abc import Iterable, Iterator, Sequence
    from queue import SimpleQueue as Queue
    from typing import Literal

    from conda.models.channel import Channel

<<<<<<< HEAD
    from conda_libmamba_solver.shards_cache import ShardCache
    from conda_libmamba_solver.shards_typing import ShardDict

=======
>>>>>>> 8425e700
    from .shards import (
        ShardBase,
    )

# Waiting for worker threads to shutdown cleanly, or raise error.
THREAD_WAIT_TIMEOUT = 5  # seconds


@dataclass(order=True)
class Node:
    distance: int = sys.maxsize
    package: str = ""
    channel: str = ""
    visited: bool = False
    shard_url: str = ""

    def to_id(self) -> NodeId:
        return NodeId(self.package, self.channel, self.shard_url)


@dataclass(order=True, eq=True, frozen=True)
class NodeId:
    package: str
    channel: str
    shard_url: str = ""

    def __hash__(self):
        return hash((self.package, self.channel, self.shard_url))


def _nodes_from_packages(
    root_packages: list[str], shardlikes: Iterable[ShardBase]
) -> Iterator[tuple[NodeId, Node]]:
    """
    Yield (NodeId, Node) for all root packages found in shardlikes.
    """
    for package in root_packages:
        for shardlike in shardlikes:
            if package in shardlike:
                node = Node(0, package, shardlike.url, shard_url=shardlike.shard_url(package))
                node_id = node.to_id()
                yield node_id, node


@dataclass
class RepodataSubset:
    DEFAULT_STRATEGY = "bfs"

    nodes: dict[NodeId, Node]
    shardlikes: Iterable[ShardBase]

    def __init__(self, shardlikes: Iterable[ShardBase]):
        self.nodes = {}
        self.shardlikes = shardlikes

    @classmethod
    def has_strategy(cls, strategy: str) -> bool:
        """
        Return True if this class provides the named reachability strategy.
        """
        return hasattr(cls, f"shortest_{strategy}")

    def neighbors(self, node: Node) -> Iterator[Node]:
        """
        Retrieve all unvisited neighbors of a node

        Neighbors in the context are dependencies of a package
        """
        discovered = set()

        for shardlike in self.shardlikes:
            if node.package not in shardlike:
                continue

            # check that we don't fetch the same shard twice...
            shard = shardlike.fetch_shard(
                node.package
            )  # XXX this is the only place that in-memory (repodata.json) shards are found for the first time

            for package in shard_mentioned_packages(shard):
                node_id = NodeId(package, shardlike.url)

                if node_id not in self.nodes:
                    self.nodes[node_id] = Node(node.distance + 1, package, shardlike.url)
                    yield self.nodes[node_id]

                    if package not in discovered:
                        # now this is per package name, not per (name, channel) tuple
                        discovered.add(package)

    def outgoing(self, node: Node):
        """
        All nodes that can be reached by this node, plus cost.
        """
        # If we set a greater cost for sharded repodata than the repodata that
        # is already in memory and tracked nodes as (channel, package) tuples,
        # we might be able to find more shards-to-fetch-in-parallel more
        # quickly. On the other hand our goal is that the big channels will all
        # be sharded.
        for n in self.neighbors(node):
            yield n, 1

    def shortest_dijkstra(self, root_packages):
        """
        Fetch all root packages represented as `self.nodes`.

        This method updates associated `self.shardlikes` to contain enough data
        to build a repodata subset.
        """
        # nodes.visited and nodes.distance should be reset before calling

        self.nodes = dict(_nodes_from_packages(root_packages, self.shardlikes))

        unvisited = [(n.distance, n) for n in self.nodes.values()]
        sharded = [s for s in self.shardlikes if isinstance(s, Shards)]
        to_retrieve = set(self.nodes)  # XXX below, it expects set[str]
        retrieved: set[NodeId] = set()

        while unvisited:
            # parallel fetch all unvisited shards but don't mark as visited
            if to_retrieve:
                # can we get stuck looking for unavailable packages repeatedly?
                not_in_cache = batch_retrieve_from_cache(sharded, sorted(to_retrieve))
                batch_retrieve_from_network(not_in_cache)
            retrieved.update(to_retrieve)  # not necessary
            to_retrieve.clear()

            original_priority, node = heapq.heappop(unvisited)
            if (
                original_priority != node.distance
            ):  # pragma: no cover; didn't match what's in the heap
                continue
            if node.visited:  # pragma: no cover
                continue
            node.visited = True

            for next_node, cost in self.outgoing(node):
                if not next_node.visited:
                    next_node.distance = min(node.distance + cost, next_node.distance)
                    to_retrieve.add(next_node.package)
                    heapq.heappush(unvisited, (next_node.distance, next_node))

    def shortest_bfs(self, root_packages):
        """
        Fetch all root packages represented as `self.nodes` using the "breadth-first search"
        algorithm.

        This method updates associated `self.shardlikes` to contain enough data
        to build a repodata subset.
        """
        self.nodes = dict(_nodes_from_packages(root_packages, self.shardlikes))

        node_queue = deque(self.nodes.values())
        sharded = [s for s in self.shardlikes if isinstance(s, Shards)]

        while node_queue:
            # Batch fetch all nodes at current level
            to_retrieve = {node.package for node in node_queue if not node.visited}
            if to_retrieve:
                not_in_cache = batch_retrieve_from_cache(sharded, sorted(to_retrieve))
                batch_retrieve_from_network(not_in_cache)

            # Process one level
            level_size = len(node_queue)
            for _ in range(level_size):
                node = node_queue.popleft()
                if node.visited:
                    continue
                node.visited = True

                for next_node, _ in self.outgoing(node):
                    if not next_node.visited:
                        node_queue.append(next_node)

    def shortest_pipelined(self, root_packages):
        """
        Build repodata subset using a main thread, a thread to fetch from
        sqlite3 and another threadpool to fetch http.
        """

        self.nodes = {}

        # Ignore cache on shards object, use our own. Necessary if there are no
        # sharded channels.
        cache = shards_cache.ShardCache(Path(conda.gateways.repodata.create_cache_dir()))

        cache_in_queue: SimpleQueue[list[NodeId] | None] = SimpleQueue()
        shard_out_queue: SimpleQueue[list[tuple[NodeId, ShardDict]] | Exception] = SimpleQueue()
        cache_miss_queue: SimpleQueue[list[NodeId] | None] = SimpleQueue()

        cache_thread = threading.Thread(
            target=cache_fetch_thread,
            args=(cache_in_queue, shard_out_queue, cache_miss_queue, cache),
            daemon=True,  # may have to set to False if we ever want to run in a subinterpreter
        )

        network_thread = threading.Thread(
            target=network_fetch_thread,
            args=(cache_miss_queue, shard_out_queue, cache, self.shardlikes),
            daemon=True,
        )

        shardlikes_by_url = {s.url: s for s in self.shardlikes}
        pending: set[NodeId] = set()
        in_flight: set[NodeId] = set()
        timeouts = 0

        # create start condition
        parent_node = Node(0)
        self.visit_node(pending, parent_node, root_packages)

        def pump():
            have, need = self.drain_pending(pending, shardlikes_by_url)
            if need:
                in_flight.update(need)
                cache_in_queue.put(need)
            if have:
                in_flight.update(node_id for node_id, _ in have)
                shard_out_queue.put(have)
            return len(have) + len(need)

        try:
            cache_thread.start()
            network_thread.start()
            running = True
            while running:
                pump()
                try:
                    new_shards = shard_out_queue.get(timeout=1)
                    if isinstance(new_shards, Exception):  # error propagated from worker thread
                        raise new_shards
                except queue.Empty:
                    pump_count = pump()
                    log.debug("Shard timeout %s, %d", timeouts, pump_count)
                    log.debug("pending: %s...", sorted(node_id for node_id in pending)[:10])
                    log.debug("in_flight: %s...", sorted(node_id for node_id in in_flight)[:10])
                    log.debug("nodes: %d", len(self.nodes))
                    if not pending and not in_flight:
                        log.debug("All done?")
                        break
                    timeouts += 1
                    if timeouts > 10:
                        raise TimeoutError("Timeout waiting for shard_out_queue")
                    continue

                if new_shards is None:
                    running = False
                    continue  # or break

                for node_id, shard in new_shards:
                    in_flight.remove(node_id)

                    # add shard to appropriate ShardLike
                    parent_node = self.nodes[node_id]
                    shardlike = shardlikes_by_url[node_id.channel]
                    shardlike.visited[node_id.package] = (
                        shard  # would rather use the visit_shard (add shard?) method.
                    )

                    self.visit_node(pending, parent_node, shard_mentioned_packages(shard))

                if not pending and not in_flight:
                    log.debug("Send None to cache_in_queue here?")
                    cache_in_queue.put(None)

        finally:
            cache_in_queue.put(None)
            # These should finish almost immediately, but if not, raise an error:
            cache_thread.join(THREAD_WAIT_TIMEOUT)
            network_thread.join(THREAD_WAIT_TIMEOUT)

    def visit_node(
        self, pending: set[NodeId], parent_node: Node, mentioned_packages: Iterable[str]
    ):
        """Broadcast mentioned packages across channels to pending."""
        # NOTE we have visit for Nodes which is used in the graph traversal
        # algorithm, and a separate visit for ShardBase which means "include
        # this package in the output repodata".
        for package in mentioned_packages:
            for shardlike in self.shardlikes:
                if package in shardlike:
                    new_node_id = NodeId(package, shardlike.url, shardlike.shard_url(package))
                    if new_node_id not in self.nodes:
                        new_node = Node(
                            distance=parent_node.distance + 1,
                            package=new_node_id.package,
                            channel=new_node_id.channel,
                            shard_url=new_node_id.shard_url,
                        )
                        self.nodes[new_node_id] = new_node
                        pending.add(new_node_id)

        parent_node.visited = True

    def drain_pending(
        self, pending: set[NodeId], shardlikes_by_url: dict[str, ShardBase]
    ) -> tuple[list[tuple[NodeId, ShardDict]], list[NodeId]]:
        """
        Check pending for in-memory shards.
        Clear pending.

        Return a list of shards we have and shards we need to fetch.
        """
        shards_need = []
        shards_have = []
        for node_id in pending:
            # we should already have these nodes.
            shardlike = shardlikes_by_url[node_id.channel]
            if shardlike.shard_in_memory(node_id.package):  # for monolithic repodata
                shards_have.append((node_id, shardlike.visit_shard(node_id.package)))
            else:
                if self.nodes[node_id].visited:
                    print("skip visited")  # should not be reached
                    continue
                shards_need.append(node_id)
        pending.clear()
        return (shards_have, shards_need)


def build_repodata_subset(
    root_packages: Iterable[str],
<<<<<<< HEAD
    channels: Iterable[Channel | str],
    algorithm: Literal["dijkstra", "bfs", "pipelined", "httpx"] = RepodataSubset.DEFAULT_STRATEGY,
=======
    channels: Iterable[Channel],
    algorithm: Literal["dijkstra", "bfs"] = "bfs",
>>>>>>> 8425e700
) -> dict[str, ShardBase]:
    """
    Retrieve all necessary information to build a repodata subset.

    Params:
        root_packages: iterable of installed and requested package names
        channels: iterable of Channel objects
        algorithm: desired traversal algorithm

    TODO: Remove `algorithm` parameter once we've made a firm decision on which to use.
    """
    channel_data = fetch_channels(channels)

    subset = RepodataSubset((*channel_data.values(),))
    getattr(subset, f"shortest_{algorithm}")(root_packages)
    log.debug("%d (channel, package) nodes discovered", len(subset.nodes))

    return channel_data


# region workers


def combine_batches_until_none(
    in_queue: Queue[list[NodeId] | None],
) -> Iterator[list[NodeId]]:
    """
    Combine lists from in_queue until we see None. Yield combined lists.
    """
    running = True
    while running and (batch := in_queue.get()) is not None:
        node_ids = batch[:]
        with suppress(queue.Empty):
            while True:  # loop exits with break or queue.Empty exception
                batch = in_queue.get_nowait()
                if batch is None:
                    # do the work but then quit
                    running = False
                    break
                else:
                    node_ids.extend(batch)
        yield node_ids


def exception_to_queue(func):
    """
    Decorator to send unhandled exceptions to the second argument out_queue.
    """

    @functools.wraps(func)
    def wrapper(in_queue, out_queue, *args, **kwargs):
        try:
            return func(in_queue, out_queue, *args, **kwargs)
        except Exception as e:
            in_queue.put(None)  # signal termination
            out_queue.put(e)

    return wrapper


@exception_to_queue
def cache_fetch_thread(
    in_queue: Queue[list[NodeId] | None],
    shard_out_queue: Queue[Sequence[tuple[NodeId, ShardDict] | Exception] | None],
    network_out_queue: Queue[Sequence[NodeId] | None],
    cache: ShardCache,
):
    """
    Fetch batches of shards from cache until in_queue sees None. Enqueue found
    shards to shard_out_queue, and not found shards to network_out_queue.

    When we see None on in_queue, send None to both out queues and exit.
    """
    cache = cache.copy()

    for node_ids in combine_batches_until_none(in_queue):
        cached = cache.retrieve_multiple([node_id.shard_url for node_id in node_ids])

        # should we add this into retrieve_multiple?
        found: list[tuple[NodeId, ShardDict]] = []
        not_found: list[NodeId] = []
        for node_id in node_ids:
            if shard := cached.get(node_id.shard_url):
                found.append((node_id, shard))
            else:
                not_found.append(node_id)

        # Might wake up the network thread by calling it first:
        if not_found:
            network_out_queue.put(not_found)
        if found:
            shard_out_queue.put(found)

    network_out_queue.put(None)
    shard_out_queue.put(None)


@exception_to_queue
def network_fetch_thread_0(
    in_queue: Queue[list[NodeId] | None],
    shard_out_queue: Queue[list[tuple[NodeId, ShardDict] | Exception] | None],
    cache: ShardCache,
    shardlikes: list[ShardBase],
):
    """
    in_queue contains urls to fetch over the network.
    While the in_queue has not received a sentinel None, empty everything from
    the queue. Fetch all of them over the network. Fetched shards go to
    shard_out_queue.
    Unhandled exceptions also go to shard_out_queue, and exit this thread.
    """
    cache = cache.copy()
    dctx = zstandard.ZstdDecompressor(max_window_size=ZSTD_MAX_SHARD_SIZE)

    shardlikes_by_url = {s.url: s for s in shardlikes}

    def fetch(s, url: str, node_id: NodeId):
        response = s.get(url)
        response.raise_for_status()
        data = response.content
        return (url, node_id, data)

    def submit(node_id):
        # this worker should only recieve network node_id's:
        shardlike = shardlikes_by_url[node_id.channel]
        if not isinstance(shardlike, Shards):
            log.warning("network_fetch_thread got non-network shardlike")
            return
        session = shardlike.session
        url = shardlikes_by_url[node_id.channel].shard_url(node_id.package)
        return executor.submit(fetch, session, url, node_id)

    def handle_result(future):
        url, node_id, data = future.result()
        log.debug("Fetch thread got %s (%s bytes)", url, len(data))
        # Decompress and parse. If it decodes as
        # msgpack.zst, insert into cache. Then put "known
        # good" shard into out queue.
        shard: ShardDict = msgpack.loads(
            dctx.decompress(data, max_output_size=ZSTD_MAX_SHARD_SIZE)
        )  # type: ignore[assign]
        cache.insert(AnnotatedRawShard(url, node_id.package, data))
        shard_out_queue.put([(node_id, shard)])

    def drain_futures(futures, last_batch=False):
        new_futures = []
        for future in concurrent.futures.as_completed(futures):
            try:
                handle_result(future)
            except requests.exceptions.RequestException as e:
                log.error("Error fetching shard. %s", e)
            except Exception as e:
                log.exception("Unexpected error fetching shard", exc_info=e)
        return new_futures

    with concurrent.futures.ThreadPoolExecutor(max_workers=_shards_connections()) as executor:
        new_futures = []
        for node_ids in combine_batches_until_none(in_queue):
            for node_id in node_ids:
                new_futures.append(submit(node_id))

            futures = new_futures  # futures is copied into as_completed()
            new_futures = drain_futures(futures)

    shard_out_queue.put(None)


@exception_to_queue
def network_fetch_thread(
    in_queue: Queue[list[NodeId] | None],
    shard_out_queue: Queue[list[tuple[NodeId, ShardDict] | Exception] | None],
    cache: ShardCache,
    shardlikes: list[ShardBase],
):
    """
    in_queue contains urls to fetch over the network.
    While the in_queue has not received a sentinel None, empty everything from
    the queue. Fetch all of them over the network. Fetched shards go to
    shard_out_queue.
    Unhandled exceptions also go to shard_out_queue, and exit this thread.
    """
    cache = cache.copy()
    dctx = zstandard.ZstdDecompressor(max_window_size=ZSTD_MAX_SHARD_SIZE)
    shardlikes_by_url = {s.url: s for s in shardlikes}

    def fetch(s, url: str, node_id: NodeId):
        response = s.get(url)
        response.raise_for_status()
        data = response.content
        return (url, node_id, data)

    def submit(node_id):
        # this worker should only recieve network node_id's:
        shardlike = shardlikes_by_url[node_id.channel]
        if not isinstance(shardlike, Shards):
            raise TypeError("network_fetch_thread got non-network shardlike")
        session = shardlike.session
        url = shardlikes_by_url[node_id.channel].shard_url(node_id.package)
        return executor.submit(fetch, session, url, node_id)

    def handle_result(future):
        url, node_id, data = future.result()
        log.debug("Fetch thread got %s (%s bytes)", url, len(data))
        # Decompress and parse. If it decodes as
        # msgpack.zst, insert into cache. Then put "known
        # good" shard into out queue.
        shard: ShardDict = msgpack.loads(
            dctx.decompress(data, max_output_size=ZSTD_MAX_SHARD_SIZE)
        )  # type: ignore[assign]
        cache.insert(AnnotatedRawShard(url, node_id.package, data))
        shard_out_queue.put([(node_id, shard)])

    next_batch_iter = iter(combine_batches_until_none(in_queue))

    # TODO limit number of submitted http requests to 10. wait() will iterate
    # over waitables each time it's called, and, if there is an error, it is
    # easier to "cancel" futures that have never been created.
    with concurrent.futures.ThreadPoolExecutor(max_workers=_shards_connections() + 1) as executor:
        next_batch = executor.submit(next_batch_iter.__next__)
        waitables: set[concurrent.futures.Future] = set((next_batch,))
        while waitables:
            done_notdone = concurrent.futures.wait(
                waitables, return_when=concurrent.futures.FIRST_COMPLETED
            )
            for future in done_notdone.done:
                if future is next_batch:
                    waitables.remove(next_batch)
                    try:
                        node_ids = future.result()
                        for node_id in node_ids:
                            waitables.add(submit(node_id))
                        next_batch = executor.submit(next_batch_iter.__next__)
                        waitables.add(next_batch)
                    except StopIteration:
                        pass  # no more batches
                else:
                    try:
                        waitables.remove(future)
                        handle_result(future)
                    except requests.exceptions.RequestException as e:
                        log.error("Error fetching shard. %s", e)
                    except Exception as e:
                        log.exception("Unexpected error fetching shard", exc_info=e)

            waitables.update(done_notdone.not_done)

    shard_out_queue.put(None)


# endregion<|MERGE_RESOLUTION|>--- conflicted
+++ resolved
@@ -91,12 +91,9 @@
 
     from conda.models.channel import Channel
 
-<<<<<<< HEAD
     from conda_libmamba_solver.shards_cache import ShardCache
     from conda_libmamba_solver.shards_typing import ShardDict
 
-=======
->>>>>>> 8425e700
     from .shards import (
         ShardBase,
     )
@@ -418,13 +415,8 @@
 
 def build_repodata_subset(
     root_packages: Iterable[str],
-<<<<<<< HEAD
     channels: Iterable[Channel | str],
-    algorithm: Literal["dijkstra", "bfs", "pipelined", "httpx"] = RepodataSubset.DEFAULT_STRATEGY,
-=======
-    channels: Iterable[Channel],
-    algorithm: Literal["dijkstra", "bfs"] = "bfs",
->>>>>>> 8425e700
+    algorithm: Literal["dijkstra", "bfs", "pipelined"] = RepodataSubset.DEFAULT_STRATEGY,
 ) -> dict[str, ShardBase]:
     """
     Retrieve all necessary information to build a repodata subset.
