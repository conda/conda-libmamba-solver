--- conflicted
+++ resolved
@@ -156,13 +156,6 @@
         """
         return hasattr(cls, f"reachable_{strategy}")
 
-    @classmethod
-    def has_strategy(cls, strategy: str) -> bool:
-        """
-        Return True if this class provides the named reachability strategy.
-        """
-        return hasattr(cls, f"shortest_{strategy}")
-
     def neighbors(self, node: Node) -> Iterator[Node]:
         """
         Retrieve all unvisited neighbors of a node
@@ -235,16 +228,12 @@
                     if not next_node.visited:
                         node_queue.append(next_node)
 
-<<<<<<< HEAD
-    def shortest_httpx(self, root_packages):
+    def reachable_httpx(self, root_packages):
         from .shards_subset_http2 import network_fetch_thread_httpx
 
-        return self.shortest_pipelined(root_packages, network_fetch_thread_httpx)
-
-    def shortest_pipelined(self, root_packages, network_worker=None):
-=======
-    def reachable_pipelined(self, root_packages):
->>>>>>> ca54bee7
+        return self.reachable_pipelined(root_packages, network_fetch_thread_httpx)
+
+    def reachable_pipelined(self, root_packages, network_worker=None):
         """
         Fetch all packages reachable from `root_packages`' by following
         dependencies.
@@ -408,11 +397,7 @@
 def build_repodata_subset(
     root_packages: Iterable[str],
     channels: Iterable[Channel | str],
-<<<<<<< HEAD
-    algorithm: Literal["dijkstra", "bfs", "pipelined", "httpx"] = RepodataSubset.DEFAULT_STRATEGY,
-=======
-    algorithm: Literal["bfs", "pipelined"] = RepodataSubset.DEFAULT_STRATEGY,
->>>>>>> ca54bee7
+    algorithm: Literal["bfs", "pipelined", "httpx"] = RepodataSubset.DEFAULT_STRATEGY,
 ) -> dict[str, ShardBase]:
     """
     Retrieve all necessary information to build a repodata subset.
@@ -528,79 +513,6 @@
 
 
 @exception_to_queue
-<<<<<<< HEAD
-def network_fetch_thread_0(
-    in_queue: Queue[list[NodeId] | None],
-    shard_out_queue: Queue[list[tuple[NodeId, ShardDict] | Exception] | None],
-    cache: ShardCache,
-    shardlikes: list[ShardBase],
-):
-    """
-    in_queue contains urls to fetch over the network.
-    While the in_queue has not received a sentinel None, empty everything from
-    the queue. Fetch all of them over the network. Fetched shards go to
-    shard_out_queue.
-    Unhandled exceptions also go to shard_out_queue, and exit this thread.
-    """
-    cache = cache.copy()
-    dctx = zstandard.ZstdDecompressor(max_window_size=ZSTD_MAX_SHARD_SIZE)
-
-    shardlikes_by_url = {s.url: s for s in shardlikes}
-
-    def fetch(s, url: str, node_id: NodeId):
-        response = s.get(url)
-        response.raise_for_status()
-        data = response.content
-        return (url, node_id, data)
-
-    def submit(node_id):
-        # this worker should only recieve network node_id's:
-        shardlike = shardlikes_by_url[node_id.channel]
-        if not isinstance(shardlike, Shards):
-            log.warning("network_fetch_thread got non-network shardlike")
-            return
-        session = shardlike.session
-        url = shardlike.shard_url(node_id.package)
-        return executor.submit(fetch, session, url, node_id)
-
-    def handle_result(future):
-        url, node_id, data = future.result()
-        log.debug("Fetch thread got %s (%s bytes)", url, len(data))
-        # Decompress and parse. If it decodes as
-        # msgpack.zst, insert into cache. Then put "known
-        # good" shard into out queue.
-        shard: ShardDict = msgpack.loads(
-            dctx.decompress(data, max_output_size=ZSTD_MAX_SHARD_SIZE)
-        )  # type: ignore[assign]
-        cache.insert(AnnotatedRawShard(url, node_id.package, data))
-        shard_out_queue.put([(node_id, shard)])
-
-    def drain_futures(futures, last_batch=False):
-        new_futures = []
-        for future in concurrent.futures.as_completed(futures):
-            try:
-                handle_result(future)
-            except requests.exceptions.RequestException as e:
-                log.error("Error fetching shard. %s", e)
-            except Exception as e:
-                log.exception("Unexpected error fetching shard", exc_info=e)
-        return new_futures
-
-    with concurrent.futures.ThreadPoolExecutor(max_workers=_shards_connections()) as executor:
-        new_futures = []
-        for node_ids in combine_batches_until_none(in_queue):
-            for node_id in node_ids:
-                new_futures.append(submit(node_id))
-
-            futures = new_futures  # futures is copied into as_completed()
-            new_futures = drain_futures(futures)
-
-    shard_out_queue.put(None)
-
-
-@exception_to_queue
-=======
->>>>>>> ca54bee7
 def network_fetch_thread(
     in_queue: Queue[Sequence[NodeId | Future] | None],
     shard_out_queue: Queue[list[tuple[NodeId, ShardDict] | Exception] | None],
