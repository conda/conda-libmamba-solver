--- conflicted
+++ resolved
@@ -156,14 +156,6 @@
         """
         Reload a channel that was previously loaded from a local directory.
         """
-<<<<<<< HEAD
-        for url, info in self._index.items():
-            if url.startswith("file://"):
-                url, json_path, overlay_path = self._fetch_channel(url)
-                new = self._json_path_to_repo_info(url, json_path, overlay_path)
-                self._repos[self._repos.index(info.repo)] = new.repo
-                self._index[url] = new
-=======
         for noauth_url, info in self._index.items():
             if noauth_url.startswith("file://") or info.channel.scheme == "file":
                 url, json_path = self._fetch_channel(info.full_url)
@@ -172,7 +164,6 @@
                 new = self._json_path_to_repo_info(url, json_path, try_solv=False)
                 self._repos[repo_position] = new.repo
                 self._index[noauth_url] = new
->>>>>>> a5036a86
         set_channel_priorities(self._index)
 
     def _repo_from_records(
@@ -256,13 +247,8 @@
         return url, json_path, overlay_path
 
     def _json_path_to_repo_info(
-<<<<<<< HEAD
-        self, url: str, json_path: str | Path, overlay_path: Path | None = None
-    ) -> _ChannelRepoInfo | None:
-=======
         self, url: str, json_path: str, try_solv: bool = False
     ) -> Optional[_ChannelRepoInfo]:
->>>>>>> a5036a86
         channel = Channel.from_url(url)
         noauth_url = channel.urls(with_credentials=False, subdirs=(channel.subdir,))[0]
         json_path = Path(json_path)
