# Copyright (C) 2022 Anaconda, Inc
# Copyright (C) 2023 conda
# SPDX-License-Identifier: BSD-3-Clause
"""
This module provides a convenient interface between `libmamba.Solver`
and conda's `PrefixData`. In other words, it allows to expose channels
loaded in `conda` to the `libmamba` machinery without using the
`libmamba` networking stack.

Internally, the `libmamba`'s index is made of:

- A 'Pool' object, exposed to libsolv.
- The pool is made of `Repo` objects.
- Each repo corresponds to a repodata.json file.
- Each repodata comes from a channel+subdir combination.

Some notes about channels
-------------------------

In a way, conda channels are an abstraction over a collection of
channel subdirs. For example, when the user wants 'conda-forge', it
actually means 'repodata.json' files from the configured platform subdir
and 'noarch'. Some channels are actually 'MultiChannel', which provide
a collection of channels. The most common example is 'defaults', which
includes 'main', 'r' and 'msys2'.

So, for conda-forge on Linux amd64 we get:

- https://conda.anaconda.org/conda-forge/linux-64
- https://conda.anaconda.org/conda-forge/noarch

For defaults on macOS with Apple Silicon (M1 and friends):

- https://repo.anaconda.org/main/osx-arm64
- https://repo.anaconda.org/main/noarch
- https://repo.anaconda.org/r/osx-arm64
- https://repo.anaconda.org/r/noarch
- https://repo.anaconda.org/msys2/osx-arm64
- https://repo.anaconda.org/msys2/noarch

However, users will just say 'defaults' or 'conda-forge', for convenience.
This means that we need to deal with several formats of channel information,
which ultimately lead to a collection of subdir-specific URLs:

- Channel names from the CLI or configuration files / env-vars
- Channel URLs if names are not available (channel not served in anaconda.org)
- conda.models.channel.Channel objects

Their origins can be:

- Specified by the user on the command-line (-c arguments)
- Specified by the configuration files (.condarc) or environment vars (context object)
- Added from channel-specific MatchSpec (e.g. `conda-forge::python`)
- Added from installed packages in target environment (e.g. a package that was installed
  from a non-default channel remembers where it comes from)

Also note that a channel URL might have authentication in the form:

- https://user:password@server.com/channel
- https://server.com/t/your_token_goes_here/channel

Finally, a channel can be mounted in a local directory and referred to via
a regular path, or a file:// URL, with or without normalization on Windows.

The approach
------------
We pass the subdir-specific, authenticated URLs to conda's 'SubdirData.repo_patch',
which download the JSON files but do not process them to PackageRecords.
Once the cache has been populated, we can instantiate 'libmamba.Repo' objects directly.
We maintain a map of subdir-specific URLs to `conda.model.channel.Channel`
and `libmamba.Repo` objects.
"""

from __future__ import annotations

import logging
import os
from dataclasses import dataclass
from functools import partial
from pathlib import Path
from typing import TYPE_CHECKING

from conda.base.constants import KNOWN_SUBDIRS, REPODATA_FN, ChannelPriority
from conda.base.context import context
from conda.common.compat import on_win
from conda.common.io import DummyExecutor, ThreadLimitedThreadPoolExecutor, time_recorder
from conda.common.url import path_to_url, remove_auth, split_anaconda_token
from conda.core.package_cache_data import PackageCacheData
from conda.core.subdir_data import SubdirData
from conda.models.channel import Channel
from conda.models.match_spec import MatchSpec
from conda.models.records import PackageRecord
from libmambapy import MambaNativeException, Query
from libmambapy.solver.libsolv import (
    Database,
    PackageTypes,
    PipAsPythonDependency,
    Priorities,
    RepodataOrigin,
)
from libmambapy.specs import (
    Channel as LibmambaChannel,
)
from libmambapy.specs import (
    ChannelResolveParams,
    CondaURL,
    NoArchType,
    PackageInfo,
)

from conda_libmamba_solver.shards_subset import RepodataSubset, build_repodata_subset

from .mamba_utils import logger_callback

if TYPE_CHECKING:
    from collections.abc import Callable, Iterable
    from typing import Any, Literal

    from conda.common.path import PathsType
    from conda.gateways.repodata import RepodataState
    from libmambapy import QueryResult
    from libmambapy.solver.libsolv import RepoInfo

    from conda_libmamba_solver.shards import ShardBase

    from .shards_typing import PackageRecordDict
    from .state import SolverInputState


log = logging.getLogger(f"conda.{__name__}")


@dataclass
class _ChannelRepoInfo:
    "A dataclass mapping conda Channels, libmamba Repos and URLs"

    channel: Channel | None
    repo: RepoInfo
    url_w_cred: str
    url_no_cred: str

    @property
    def canonical_name(self) -> str:
        if self.channel:
            return self.channel.canonical_name
        url_parts = self.url_no_cred.split("/")
        if url_parts[-1] in KNOWN_SUBDIRS:
            return url_parts[-2]
        return url_parts[-1]


def _is_sharded_repodata_enabled():
    """
    Flag to see whether we should check for sharded repodata.
    """
    return context.plugins.use_sharded_repodata is True  # type: ignore


<<<<<<< HEAD
def _sharded_repodata_strategy():
    """
    Which algorithm should we use to collect sharded repodata?
    """
    strategy = context.plugins.sharded_repodata_strategy.lower()  # type: ignore
    if RepodataSubset.has_strategy(strategy):
        return strategy
    log.warning(
        "Unknown sharded_repodata_strategy '%s', falling back to '%s'.",
        strategy,
        RepodataSubset.DEFAULT_STRATEGY,
    )
    return RepodataSubset.DEFAULT_STRATEGY


=======
>>>>>>> ca54bee7
_SUPPORTS_PYTHON_SITE_PACKAGES = hasattr(PackageInfo, "python_site_packages_path")


def _package_info_from_package_dict(
    record: PackageRecordDict, filename: str, url: str, channel_id: str
) -> PackageInfo:
    """
    Build libmamba PackageInfo from an unprocessed repodata "packages", "packages.conda" entry.
    """
    if (noarch := record.get("noarch")) in ("python", "generic"):
        noarch = NoArchType(noarch.title())
    else:
        noarch = NoArchType("No")
    # include the python_site_packages_path attribute if libmambapy includes support
    if _SUPPORTS_PYTHON_SITE_PACKAGES:
        extra = {
            "python_site_packages_path": record.get("python_site_packages_path") or "",
        }
    else:
        extra = {}

    # the dict has not been "enriched" with channel, subdir, url, filename

    # channel examples
    # 'https://repo.anaconda.com/pkgs/main'
    # Channel("pkgs/main"), Channel('@')

    # package_url examples, full URL to package or "" for a virtual package,
    # possibly a local package

    # filename, the key from repodata

    return PackageInfo(
        name=record["name"],
        version=record["version"],
        build_string=record.get("build", ""),
        build_number=record.get("build_number", 0),
        channel=channel_id,
        package_url=url,
        platform=record.get("subdir") or "",
        filename=filename,
        license=record.get("license") or "",  # does the solver use this?
        md5=record.get("md5") or "",
        sha256=record.get("sha256") or "",
        signatures=record.get("signatures") or "",
        # conda can have list or tuple, but libmamba only accepts lists
        track_features=list(record.get("track_features") or []),
        depends=list(record.get("depends") or []),
        constrains=list(record.get("constrains") or []),
        defaulted_keys=list(record.get("defaulted_keys") or []),
        noarch=noarch,
        size=record.get("size") or 0,
        timestamp=int(
            (record.get("timestamp") or 0) * 1000
        ),  # XXX packages may have either seconds or milliseconds timestamps, see convert-if-out-of-range code in conda
        **extra,
    )


class LibMambaIndexHelper:
    """
    Interface between conda and libmamba for the purpose of building the "index".
    The index is the collection of package records that can be part of a solution.
    It is built by collecting all the repodata.json files from channels and their
    subdirs. For existing environments, the installed packages are also added to
    the index (this helps with simplifying solutions and outputs). The local cache
    can also be added as a "channel", which is useful in offline mode or with no
    channels configured.
    """

    def __init__(
        self,
        channels: Iterable[Channel],
        subdirs: Iterable[str] = (),
        repodata_fn: str = REPODATA_FN,
        installed_records: Iterable[PackageRecord] = (),
        pkgs_dirs: PathsType = (),
        in_state: SolverInputState | None = None,
    ):
        platform_less_channels = []
        for channel in channels:
            if channel.platform:
                # When .platform is defined, .urls() will ignore subdirs kw. Remove!
                log.info(
                    "Platform-aware channels are not supported. "
                    "Ignoring platform %s from channel %s. "
                    "Use subdirs keyword if necessary.",
                    channel.platform,
                    channel,
                )
                channel = Channel(**{k: v for k, v in channel.dump().items() if k != "platform"})
            platform_less_channels.append(channel)
        self.channels = platform_less_channels
        self.subdirs = subdirs or context.subdirs
        self.repodata_fn = repodata_fn
        self.in_state = in_state
        self.db = self._init_db()

        self.repos: list[_ChannelRepoInfo] = self._load_channels()
        if pkgs_dirs:
            self.repos.extend(self._load_pkgs_cache(pkgs_dirs))
        if installed_records:
            self.repos.append(self._load_installed(installed_records))
        self._set_repo_priorities()

        # These are to support lazy self.repos, but it's not currently lazy.
        self._pkgs_dirs = pkgs_dirs
        self._installed_records = installed_records

    @classmethod
    def from_platform_aware_channel(cls, channel: Channel) -> LibMambaIndexHelper:
        if not channel.platform:
            raise ValueError(f"Channel {channel} must define 'platform' attribute.")
        subdir = channel.platform
        channel = Channel(**{k: v for k, v in channel.dump().items() if k != "platform"})
        return cls(channels=(channel,), subdirs=(subdir,))

    def n_packages(
        self,
        repos: Iterable[RepoInfo] | None = None,
        filter_: Callable | None = None,
    ) -> int:
        repos = repos or [repo_info.repo for repo_info in self.repos]
        count = 0
        for repo in repos:
            if filter_:
                for pkg in self.db.packages_in_repo(repo):
                    if filter_(pkg):
                        count += 1
            else:
                count += len(self.db.packages_in_repo(repo))
        return count

    def reload_channel(self, channel: Channel) -> None:
        urls = {}
        for url in channel.urls(with_credentials=False, subdirs=self.subdirs):
            for repo_info in self.repos:
                if repo_info.url_no_cred == url:
                    log.debug("Reloading repo %s", repo_info.url_no_cred)
                    urls[repo_info.url_w_cred] = channel
                    self.db.remove_repo(repo_info.repo)
        for new_repo_info in self._load_channels(urls, try_solv=False):
            for repo_info in self.repos:
                if repo_info.url_no_cred == new_repo_info.url_no_cred:
                    repo_info.repo = new_repo_info.repo
        self._set_repo_priorities()

    def _init_db(self) -> Database:
        custom_channels = {
            # Add custom channels as a workaround for this weird conda behavior
            # See https://github.com/conda/conda/issues/13501
            **{c.name: c for c in self.channels if c.location != context.channel_alias.location},
            **context.custom_channels,
        }
        custom_channels = {
            name: LibmambaChannel(
                url=CondaURL.parse(channel.base_url.replace(" ", "%20")),
                display_name=name,
                platforms=set(self.subdirs),
            )
            for (name, channel) in custom_channels.items()
            if channel.base_url
        }
        custom_multichannels = {
            channel_name: [
                custom_channels.get(
                    channel.name,
                    LibmambaChannel(
                        url=CondaURL.parse(channel.base_url.replace(" ", "%20")),
                        display_name=channel.name,
                        platforms=set(self.subdirs),
                    ),
                )
                for channel in channels
                if channel.base_url
            ]
            for channel_name, channels in context.custom_multichannels.items()
        }
        params = ChannelResolveParams(
            platforms=set(self.subdirs),
            channel_alias=CondaURL.parse(str(context.channel_alias)),
            custom_channels=ChannelResolveParams.ChannelMap(custom_channels),
            custom_multichannels=ChannelResolveParams.MultiChannelMap(custom_multichannels),
            home_dir=str(Path.home()),
            current_working_dir=os.getcwd(),
        )
        db = Database(params)
        db.set_logger(logger_callback)
        return db

    def _load_channels(
        self,
        urls_to_channel: dict[str, Channel] | None = None,
        try_solv: bool = True,
    ) -> list[_ChannelRepoInfo]:
        if urls_to_channel is None:
            urls_to_channel = self._channel_urls()

        # conda.common.url.path_to_url does not %-encode spaces
        encoded_urls_to_channel = {}
        for url, channel in urls_to_channel.items():
            if url.startswith("file://"):
                url = url.replace(" ", "%20")
            encoded_urls_to_channel[url] = channel
        urls_to_channel = encoded_urls_to_channel

        # Prefer sharded repodata loading if it's enabled
        if self.in_state and _is_sharded_repodata_enabled():
            # TODO: It may be better to directly pass channel objects without URL encoding
            return self._load_channel_repo_info_shards(urls_to_channel)

        # Fallback to repodata.json loading
        return self._load_channel_repo_info_json(urls_to_channel, try_solv)

    def _load_channel_repo_info_shards(
        self, urls_to_channel: dict[str, Channel]
    ) -> list[_ChannelRepoInfo]:
        """
        Load repository information from sharded repodata cache.
        """
        # make a subset of possible dependencies
        root_packages = (*self.in_state.installed.keys(), *self.in_state.requested)
        channel_data = build_repodata_subset(root_packages, urls_to_channel)
        channel_repo_infos = self._load_repo_info_from_repodata_dict(channel_data)

        return channel_repo_infos

    def _load_channel_repo_info_json(
        self, urls_to_channel: dict[str, Channel], try_solv: bool
    ) -> list[_ChannelRepoInfo]:
        """
        Load repository information from repodata.json files.
        """
        urls_to_json_path_and_state = self._fetch_repodata_jsons(tuple(urls_to_channel.keys()))

        channel_repo_infos = []
        for url_w_cred, (json_path, state) in urls_to_json_path_and_state.items():
            url_no_token, _ = split_anaconda_token(url_w_cred)
            url_no_cred = remove_auth(url_no_token)
            repo = self._load_repo_info_from_json_path(
                json_path,
                url_no_cred,
                state,
                try_solv=(try_solv and not self.in_state),
            )
            channel_repo_infos.append(
                _ChannelRepoInfo(
                    channel=urls_to_channel[url_w_cred],
                    repo=repo,
                    url_w_cred=url_w_cred,
                    url_no_cred=url_no_cred,
                )
            )
        return channel_repo_infos

    def _channel_urls(self) -> dict[str, Channel]:
        "Maps authenticated URLs to channel objects"
        urls = {}
        seen_noauth = set()
        channels_with_subdirs = []
        for channel in self.channels:
            for url in channel.urls(with_credentials=True, subdirs=self.subdirs):
                channels_with_subdirs.append(Channel(url))
        for channel in channels_with_subdirs:
            noauth_urls = [
                url
                for url in channel.urls(with_credentials=False)
                if url.endswith(tuple(self.subdirs))
            ]
            if seen_noauth.issuperset(noauth_urls):
                continue
            auth_urls = [
                url.replace(" ", "%20")
                for url in channel.urls(with_credentials=True)
                if url.endswith(tuple(self.subdirs))
            ]
            if noauth_urls != auth_urls:  # authed channel always takes precedence
                urls.update({url: channel for url in auth_urls})
                seen_noauth.update(noauth_urls)
                continue
            # at this point, we are handling an unauthed channel; in some edge cases,
            # an auth'd variant of the same channel might already be present in `urls`.
            # we only add them if we haven't seen them yet
            for url in noauth_urls:
                if url not in seen_noauth:
                    urls[url] = channel
                    seen_noauth.add(url)
        return urls

    def _fetch_repodata_jsons(self, urls: Iterable[str]) -> dict[str, tuple[str, RepodataState]]:
        Executor = (
            DummyExecutor
            if context.debug or context.repodata_threads == 1
            else partial(ThreadLimitedThreadPoolExecutor, max_workers=context.repodata_threads)
        )
        with Executor() as executor:
            return {
                url: (str(path), state)
                for (url, path, state) in executor.map(self._fetch_one_repodata_json, urls)
            }

    def _fetch_one_repodata_json(self, url: str) -> tuple[str, os.PathLike, RepodataState]:
        channel = Channel.from_url(url)
        if not channel.subdir:
            raise ValueError("Channel URLs must specify a subdir!")

        if "PYTEST_CURRENT_TEST" in os.environ:
            # Workaround some testing issues - TODO: REMOVE
            # Fix conda.testing.helpers._patch_for_local_exports by removing last line
            for key, cached in list(SubdirData._cache_.items()):
                if not isinstance(key, tuple):
                    continue  # should not happen, but avoid IndexError just in case
                if key[:2] == (url, self.repodata_fn) and cached._mtime == float("inf"):
                    del SubdirData._cache_[key]
            # /Workaround

        subdir_data = SubdirData(channel, repodata_fn=self.repodata_fn)
        if context.offline or context.use_index_cache:
            # This might not exist (yet, anymore), but that's ok because we'll check
            # for existence later and safely ignore if needed
            json_path = subdir_data.cache_path_json
            state = subdir_data.repo_cache.load_state()
        else:
            # TODO: This method loads reads the whole JSON file (does not parse)
            json_path, state = subdir_data.repo_fetch.fetch_latest_path()
        return url, json_path, state

    def _load_repo_info_from_json_path(
        self, json_path: str, channel_url: str, state: RepodataState | None, try_solv: bool = True
    ) -> RepoInfo | None:
        if try_solv and on_win:
            # .solv loading is so slow on Windows is not even worth it. Use JSON instead.
            # https://github.com/mamba-org/mamba/pull/2753#issuecomment-1739122830
            log.debug("Overriding truthy 'try_solv' as False on Windows for performance reasons.")
            try_solv = False
        json_path = Path(json_path)
        solv_path = json_path.with_suffix(".solv")
        if state:
            repodata_origin = RepodataOrigin(url=channel_url, etag=state.etag, mod=state.mod)
        else:
            repodata_origin = None
        channel = Channel(channel_url)
        channel_id = self._channel_to_id(channel)
        if try_solv and repodata_origin:
            try:
                log.debug(
                    "Loading %s (%s) from SOLV repodata at %s", channel_id, channel_url, solv_path
                )
                return self.db.add_repo_from_native_serialization(
                    path=str(solv_path),
                    expected=repodata_origin,
                    channel_id=channel_id,
                    add_pip_as_python_dependency=PipAsPythonDependency(
                        context.add_pip_as_python_dependency
                    ),
                )
            except Exception as exc:
                log.debug("Failed to load from SOLV. Trying JSON.", exc_info=exc)
        try:
            log.debug(
                "Loading %s (%s) from JSON repodata at %s", channel_id, channel_url, json_path
            )
            repo = self.db.add_repo_from_repodata_json(
                path=str(json_path),
                url=channel_url,
                channel_id=channel_id,
                add_pip_as_python_dependency=PipAsPythonDependency(
                    context.add_pip_as_python_dependency
                ),
                package_types=(
                    PackageTypes.TarBz2Only
                    if context.use_only_tar_bz2
                    else PackageTypes.CondaOrElseTarBz2
                ),
            )
        except MambaNativeException as exc:
            if "does not exist" in str(exc) and context.offline:
                # Ignore errors in offline mode. This is needed to pass
                # tests/test_create.py::test_offline_with_empty_index_cache.
                # In offline mode, with no repodata cache available, conda can still
                # create a channel from the pkgs/ content. For that to work, we must
                # not error out this early. If the package is still not found, the solver
                # will complain that the package cannot be found.
                log.warning("Could not load repodata for %s.", channel_id)
                log.debug("Ignored MambaNativeException in offline mode: %s", exc, exc_info=exc)
                return None
            raise exc
        if try_solv and repodata_origin:
            try:
                self.db.native_serialize_repo(
                    repo=repo, path=str(solv_path), metadata=repodata_origin
                )
            except MambaNativeException as exc:
                log.debug("Ignored SOLV writing error for %s", channel_id, exc_info=exc)
        return repo

    def _channel_to_id(self, channel: Channel):
        channel_id = channel.canonical_name
        if channel_id in context.custom_multichannels:
            # In multichannels, the canonical name of a "subchannel" is the multichannel name
            # which makes it ambiguous for `channel::specs`. In those cases, take the channel
            # regular name; e.g. for repo.anaconda.com/pkgs/main, do not take defaults, but
            # pkgs/main instead.
            channel_id = channel.name
        return channel_id

    def _load_installed(self, records: Iterable[PackageRecord]) -> _ChannelRepoInfo:
        packages = [self._package_info_from_package_record(record) for record in records]
        repo = self.db.add_repo_from_packages(
            packages=packages,
            name="installed",
            add_pip_as_python_dependency=PipAsPythonDependency.No,
        )
        self.db.set_installed_repo(repo)
        return _ChannelRepoInfo(
            channel=None, repo=repo, url_w_cred="installed", url_no_cred="installed"
        )

    def _load_pkgs_cache(self, pkgs_dirs: PathsType) -> list[RepoInfo]:
        repos = []
        for path in pkgs_dirs:
            package_cache_data = PackageCacheData(path)
            package_cache_data.load()
            packages = [
                self._package_info_from_package_record(record)
                for record in package_cache_data.values()
            ]
            repo = self.db.add_repo_from_packages(packages=packages, name=path)
            # path_to_url does not %-encode spaces
            path_as_url = path_to_url(path).replace(" ", "%20")
            repos.append(
                _ChannelRepoInfo(
                    channel=None, repo=repo, url_w_cred=path_as_url, url_no_cred=path_as_url
                )
            )
        return repos

    @time_recorder(module_name=__name__)
    def _load_repo_info_from_repodata_dict(
        self, repodata_subset: dict[str, ShardBase]
    ) -> list[_ChannelRepoInfo]:
        """
        Load repository information from deserialized repodata.json-like
        structures.
        """
        repos = []
        for channel_url, shardlike in repodata_subset.items():
            repodata = shardlike.build_repodata()
            # Don't like going back and forth between channel objects and URLs;
            # build_repodata_subset() expands channels into per-subdir URLs as
            # part of fetch:
            channel_object = Channel(channel_url)
            channel_id = self._channel_to_id(channel_object)
            # must be appropriate for string concatenation:
            base_url = shardlike.base_url

            packages = []
            for package_group in ("packages", "packages.conda"):
                for filename, record in repodata.get(package_group, {}).items():
                    package = _package_info_from_package_dict(
                        record,
                        filename,
                        url=f"{base_url}{filename}",
                        channel_id=channel_id,
                    )
                    packages.append(package)

            repo = self.db.add_repo_from_packages(packages=packages, name=channel_url)
            repos.append(
                _ChannelRepoInfo(
                    channel=channel_object,
                    repo=repo,
                    url_w_cred=channel_url,
                    url_no_cred=channel_url,
                )
            )

        return repos

    def _package_info_from_package_record(self, record: PackageRecord) -> PackageInfo:
        if record.get("noarch", None) and record.noarch.value in ("python", "generic"):
            noarch = NoArchType(record.noarch.value.title())
        else:
            noarch = NoArchType("No")
        # include the python_site_packages_path attribute if libmambapy includes support
        if _SUPPORTS_PYTHON_SITE_PACKAGES:
            extra = {
                "python_site_packages_path": record.get("python_site_packages_path") or "",
            }
        else:
            extra = {}

        return PackageInfo(
            name=record.name,
            version=record.version,
            build_string=record.build or "",
            build_number=record.build_number or 0,
            channel=str(record.channel),
            package_url=record.get("url") or "",
            platform=record.subdir,
            filename=record.fn or f"{record.name}-{record.version}-{record.build or ''}",
            license=record.get("license") or "",
            md5=record.get("md5") or "",
            sha256=record.get("sha256") or "",
            signatures=record.get("signatures") or "",
            # conda can have list or tuple, but libmamba only accepts lists
            track_features=list(record.get("track_features") or []),
            depends=list(record.get("depends") or []),
            constrains=list(record.get("constrains") or []),
            defaulted_keys=list(record.get("defaulted_keys") or []),
            noarch=noarch,
            size=record.get("size") or 0,
            timestamp=int((record.get("timestamp") or 0) * 1000),
            **extra,
        )

    def _set_repo_priorities(self) -> None:
        has_priority = context.channel_priority in (
            ChannelPriority.STRICT,
            ChannelPriority.FLEXIBLE,
        )

        subprio_index = len(self.repos)
        if has_priority:
            # max channel priority value is the number of unique channels
            channel_prio = len({repo.canonical_name for repo in self.repos})
            current_channel_name = self.repos[0].canonical_name

        for repo_info in self.repos:
            if repo_info.repo is None:
                continue
            if has_priority:
                if repo_info.canonical_name != current_channel_name:
                    channel_prio -= 1
                    current_channel_name = repo_info.canonical_name
                priority = channel_prio
            else:
                priority = 0
            if has_priority:
                # NOTE: -- This was originally 0, but we need 1.
                # Otherwise, conda/conda @ test_create::test_force_remove fails :shrug:
                subpriority = 1
            else:
                subpriority = subprio_index
                subprio_index -= 1

            log.debug(
                "Channel: %s, prio: %s : %s",
                repo_info.url_no_cred,
                priority,
                subpriority,
            )
            self.db.set_repo_priority(repo_info.repo, Priorities(priority, subpriority))

    # region Repoquery
    #################

    def search(
        self,
        queries: Iterable[str | MatchSpec] | str | MatchSpec,
        return_type: Literal["records", "dict", "raw"] = "records",
    ) -> list[PackageRecord] | dict[str, Any] | QueryResult:
        if isinstance(queries, (str, MatchSpec)):
            queries = [queries]
        queries = list(map(str, queries))
        result = Query.find(self.db, queries)
        return self._process_query_result(result, return_type)

    def depends(
        self,
        query: str | MatchSpec,
        tree: bool = False,
        return_type: Literal["records", "dict", "raw"] = "records",
    ) -> list[PackageRecord] | dict[str, Any] | QueryResult:
        query = str(query)
        result = Query.depends(self.db, query, tree)
        return self._process_query_result(result, return_type)

    def whoneeds(
        self,
        query: str | MatchSpec,
        tree: bool = False,
        return_type: Literal["records", "dict", "raw"] = "records",
    ) -> list[PackageRecord] | dict[str, Any] | QueryResult:
        query = str(query)
        result = Query.whoneeds(self.db, query, tree)
        return self._process_query_result(result, return_type)

    def explicit_pool(self, specs: Iterable[MatchSpec]) -> tuple[str, ...]:
        """
        Returns all the package names that (might) depend on the passed specs
        """
        explicit_pool: set[str] = set()
        for spec in specs:
            pkg_records = self.depends(spec.dist_str())
            for record in pkg_records:
                explicit_pool.add(record.name)
        return tuple(explicit_pool)

    def _process_query_result(
        self,
        result: QueryResult,
        return_type: Literal["records", "dict", "raw"] = "records",
    ) -> list[PackageRecord] | dict[str, Any] | QueryResult:
        if return_type == "raw":
            return result
        result = result.to_dict()
        if result.get("result", {}).get("status") != "OK":
            query_type = result.get("query", {}).get("type", "<Unknown>")
            query = result.get("query", {}).get("query", "<Unknown>")
            error_msg = result.get("result", {}).get("msg", f"Faulty response: {result.json()}")
            raise ValueError(f"{query_type} query '{query}' failed: {error_msg}")
        if return_type == "records":
            pkg_records = []
            for pkg in result["result"]["pkgs"]:
                record = PackageRecord(**pkg)
                pkg_records.append(record)
            return pkg_records
        # return_type == "dict"
        return result

    # endregion<|MERGE_RESOLUTION|>--- conflicted
+++ resolved
@@ -156,7 +156,6 @@
     return context.plugins.use_sharded_repodata is True  # type: ignore
 
 
-<<<<<<< HEAD
 def _sharded_repodata_strategy():
     """
     Which algorithm should we use to collect sharded repodata?
@@ -172,8 +171,6 @@
     return RepodataSubset.DEFAULT_STRATEGY
 
 
-=======
->>>>>>> ca54bee7
 _SUPPORTS_PYTHON_SITE_PACKAGES = hasattr(PackageInfo, "python_site_packages_path")
 
 
