# Copyright (C) 2022 Anaconda, Inc
# Copyright (C) 2023 conda
# SPDX-License-Identifier: BSD-3-Clause
"""
This module provides a convenient interface between `libmamba.Solver`
and conda's `PrefixData`. In other words, it allows to expose channels
loaded in `conda` to the `libmamba` machinery without using the
`libmamba` networking stack.

Internally, the `libmamba`'s index is made of:

- A 'Pool' object, exposed to libsolv.
- The pool is made of `Repo` objects.
- Each repo corresponds to a repodata.json file.
- Each repodata comes from a channel+subdir combination.

Some notes about channels
-------------------------

In a way, conda channels are an abstraction over a collection of
channel subdirs. For example, when the user wants 'conda-forge', it
actually means 'repodata.json' files from the configured platform subdir
and 'noarch'. Some channels are actually 'MultiChannel', which provide
a collection of channels. The most common example is 'defaults', which
includes 'main', 'r' and 'msys2'.

So, for conda-forge on Linux amd64 we get:

- https://conda.anaconda.org/conda-forge/linux-64
- https://conda.anaconda.org/conda-forge/noarch

For defaults on macOS with Apple Silicon (M1 and friends):

- https://repo.anaconda.org/main/osx-arm64
- https://repo.anaconda.org/main/noarch
- https://repo.anaconda.org/r/osx-arm64
- https://repo.anaconda.org/r/noarch
- https://repo.anaconda.org/msys2/osx-arm64
- https://repo.anaconda.org/msys2/noarch

However, users will just say 'defaults' or 'conda-forge', for convenience.
This means that we need to deal with several formats of channel information,
which ultimately lead to a collection of subdir-specific URLs:

- Channel names from the CLI or configuration files / env-vars
- Channel URLs if names are not available (channel not served in anaconda.org)
- conda.models.channel.Channel objects

Their origins can be:

- Specified by the user on the command-line (-c arguments)
- Specified by the configuration files (.condarc) or environment vars (context object)
- Added from channel-specific MatchSpec (e.g. `conda-forge::python`)
- Added from installed packages in target environment (e.g. a package that was installed
  from a non-default channel remembers where it comes from)

Also note that a channel URL might have authentication in the form:

- https://user:password@server.com/channel
- https://server.com/t/your_token_goes_here/channel

Finally, a channel can be mounted in a local directory and referred to via
a regular path, or a file:// URL, with or without normalization on Windows.

The approach
------------
We pass the subdir-specific, authenticated URLs to conda's 'SubdirData.repo_patch',
which download the JSON files but do not process them to PackageRecords.
Once the cache has been populated, we can instantiate 'libmamba.Repo' objects directly.
We maintain a map of subdir-specific URLs to `conda.model.channel.Channel`
and `libmamba.Repo` objects.
"""

from __future__ import annotations

import logging
import os
from dataclasses import dataclass
from functools import partial
from pathlib import Path
from typing import TYPE_CHECKING

from conda.base.constants import KNOWN_SUBDIRS, REPODATA_FN, ChannelPriority
from conda.base.context import context
from conda.common.compat import on_win
from conda.common.io import DummyExecutor, ThreadLimitedThreadPoolExecutor
from conda.common.url import path_to_url, remove_auth, split_anaconda_token
from conda.core.package_cache_data import PackageCacheData
from conda.core.subdir_data import SubdirData
from conda.models.channel import Channel
from conda.models.match_spec import MatchSpec
from conda.models.records import PackageRecord
from libmambapy import MambaNativeException, Query
from libmambapy.solver.libsolv import (
    Database,
    PackageTypes,
    PipAsPythonDependency,
    Priorities,
    RepodataOrigin,
)
from libmambapy.specs import (
    Channel as LibmambaChannel,
)
from libmambapy.specs import (
    ChannelResolveParams,
    CondaURL,
    NoArchType,
    PackageInfo,
)

from .mamba_utils import logger_callback

if TYPE_CHECKING:
    from collections.abc import Iterable
    from typing import Literal

    from conda.gateways.repodata import RepodataState
    from libmambapy import QueryResult
    from libmambapy.solver.libsolv import RepoInfo


log = logging.getLogger(f"conda.{__name__}")


@dataclass
class _ChannelRepoInfo:
    "A dataclass mapping conda Channels, libmamba Repos and URLs"

    channel: Channel | None
    repo: RepoInfo
    url_w_cred: str
    url_no_cred: str

    @property
    def canonical_name(self):
        if self.channel:
            return self.channel.canonical_name
        url_parts = self.url_no_cred.split("/")
        if url_parts[-1] in KNOWN_SUBDIRS:
            return url_parts[-2]
        return url_parts[-1]


class LibMambaIndexHelper:
    """
    Interface between conda and libmamba for the purpose of building the "index".
    The index is the collection of package records that can be part of a solution.
    It is built by collecting all the repodata.json files from channels and their
    subdirs. For existing environments, the installed packages are also added to
    the index (this helps with simplifying solutions and outputs). The local cache
    can also be added as a "channel", which is useful in offline mode or with no
    channels configured.
    """

    def __init__(
        self,
        channels: Iterable[Channel],
        subdirs: Iterable[str] = None,
        repodata_fn: str = REPODATA_FN,
        installed_records: Iterable[PackageRecord] = (),
        pkgs_dirs: Iterable[os.PathLike] = (),
    ):
        self.channels = channels
        self.subdirs = subdirs or context.subdirs
        self.repodata_fn = repodata_fn
        self.db = self._init_db()
        self.repos: list[_ChannelRepoInfo] = self._load_channels()
        if pkgs_dirs:
            self.repos.extend(self._load_pkgs_cache(pkgs_dirs))
        if installed_records:
            self.repos.append(self._load_installed(installed_records))
        self._set_repo_priorities()

    def n_packages(
        self,
        repos: Iterable[RepoInfo] | None = None,
        filter_: callable | None = None,
    ) -> int:
        repos = repos or [repo_info.repo for repo_info in self.repos]
        count = 0
        for repo in repos:
            if filter_:
                for pkg in self.db.packages_in_repo(repo):
                    if filter_(pkg):
                        count += 1
            else:
                count += len(self.db.packages_in_repo(repo))
        return count

    def reload_channel(self, channel: Channel):
        urls = {}
        for url in channel.urls(with_credentials=False, subdirs=self.subdirs):
            for repo_info in self.repos:
                if repo_info.url_no_cred == url:
                    log.debug("Reloading repo %s", repo_info.url_no_cred)
                    urls[repo_info.url_w_cred] = channel
                    self.db.remove_repo(repo_info.repo)
        for new_repo_info in self._load_channels(urls, try_solv=False):
            for repo_info in self.repos:
                if repo_info.url_no_cred == new_repo_info.url_no_cred:
                    repo_info.repo = new_repo_info.repo
        self._set_repo_priorities()

    def _init_db(self) -> Database:
        custom_channels = {
            # Add custom channels as a workaround for this weird conda behavior
            # See https://github.com/conda/conda/issues/13501
            **{c.name: c for c in self.channels if c.location != context.channel_alias.location},
            **context.custom_channels,
        }
        custom_channels = {
            name: LibmambaChannel(
                url=CondaURL.parse(channel.base_url),
                display_name=name,
                platforms=set(self.subdirs),
            )
            for (name, channel) in custom_channels.items()
            if channel.base_url
        }
        custom_multichannels = {
            channel_name: [
                custom_channels.get(
                    channel.name,
                    LibmambaChannel(
                        url=CondaURL.parse(channel.base_url),
                        display_name=channel.name,
                        platforms=set(self.subdirs),
                    ),
                )
                for channel in channels
                if channel.base_url
            ]
            for channel_name, channels in context.custom_multichannels.items()
        }
        params = ChannelResolveParams(
            platforms=set(self.subdirs),
            channel_alias=CondaURL.parse(str(context.channel_alias)),
            custom_channels=ChannelResolveParams.ChannelMap(custom_channels),
            custom_multichannels=ChannelResolveParams.MultiChannelMap(custom_multichannels),
            home_dir=str(Path.home()),
            current_working_dir=os.getcwd(),
        )
        db = Database(params)
        db.set_logger(logger_callback)
        return db

    def _load_channels(
        self,
        urls_to_channel: dict[str, Channel] | None = None,
        try_solv: bool = True,
    ) -> list[_ChannelRepoInfo]:
        if urls_to_channel is None:
            urls_to_channel = self._channel_urls()
        urls_to_json_path_and_state = self._fetch_repodata_jsons(tuple(urls_to_channel.keys()))
        channel_repo_infos = []
        for url_w_cred, (json_path, state) in urls_to_json_path_and_state.items():
            url_no_token, _ = split_anaconda_token(url_w_cred)
            url_no_cred = remove_auth(url_no_token)
            repo = self._load_repo_info_from_json_path(
                json_path,
                url_no_cred,
                state,
                try_solv=try_solv,
            )
            channel_repo_infos.append(
                _ChannelRepoInfo(
                    channel=urls_to_channel[url_w_cred],
                    repo=repo,
                    url_w_cred=url_w_cred,
                    url_no_cred=url_no_cred,
                )
            )
        return channel_repo_infos

    def _channel_urls(self) -> dict[str, Channel]:
        "Maps authenticated URLs to channel objects"
        urls = {}
        seen_noauth = set()
        channels_with_subdirs = []
        for channel in self.channels:
            if channel.subdir:
                channels_with_subdirs.append(channel)
                continue
            for url in channel.urls(with_credentials=True, subdirs=self.subdirs):
                channels_with_subdirs.append(Channel(url))
        for channel in channels_with_subdirs:
            noauth_urls = [
                url
                for url in channel.urls(with_credentials=False)
                if url.endswith(tuple(self.subdirs))
            ]
            if seen_noauth.issuperset(noauth_urls):
                continue
            auth_urls = [
                url
                for url in channel.urls(with_credentials=True)
                if url.endswith(tuple(self.subdirs))
            ]
            if noauth_urls != auth_urls:  # authed channel always takes precedence
                urls.update({url: channel for url in auth_urls})
                seen_noauth.update(noauth_urls)
                continue
            # at this point, we are handling an unauthed channel; in some edge cases,
            # an auth'd variant of the same channel might already be present in `urls`.
            # we only add them if we haven't seen them yet
            for url in noauth_urls:
                if url not in seen_noauth:
                    urls[url] = channel
                    seen_noauth.add(url)
        return urls

    def _fetch_repodata_jsons(self, urls: dict[str, str]) -> dict[str, tuple[str, RepodataState]]:
        Executor = (
            DummyExecutor
            if context.debug or context.repodata_threads == 1
            else partial(ThreadLimitedThreadPoolExecutor, max_workers=context.repodata_threads)
        )
        with Executor() as executor:
            return {
                url: (str(path), state)
                for (url, path, state) in executor.map(self._fetch_one_repodata_json, urls)
            }

    def _fetch_one_repodata_json(self, url: str) -> tuple[str, os.PathLike, RepodataState]:
        channel = Channel.from_url(url)
        if not channel.subdir:
            raise ValueError("Channel URLs must specify a subdir!")

        if "PYTEST_CURRENT_TEST" in os.environ:
            # Workaround some testing issues - TODO: REMOVE
            # Fix conda.testing.helpers._patch_for_local_exports by removing last line
            for key, cached in list(SubdirData._cache_.items()):
                if not isinstance(key, tuple):
                    continue  # should not happen, but avoid IndexError just in case
                if key[:2] == (url, self.repodata_fn) and cached._mtime == float("inf"):
                    del SubdirData._cache_[key]
            # /Workaround

        subdir_data = SubdirData(channel, repodata_fn=self.repodata_fn)
        if context.offline or context.use_index_cache:
            # This might not exist (yet, anymore), but that's ok because we'll check
            # for existence later and safely ignore if needed
            json_path = subdir_data.cache_path_json
            state = None
        else:
            # TODO: This method loads reads the whole JSON file (does not parse)
            json_path, state = subdir_data.repo_fetch.fetch_latest_path()
        return url, json_path, state

    def _load_repo_info_from_json_path(
        self, json_path: str, channel_url: str, state: RepodataState, try_solv: bool = True
    ) -> RepoInfo | None:
        if try_solv and on_win:
            # .solv loading is so slow on Windows is not even worth it. Use JSON instead.
            # https://github.com/mamba-org/mamba/pull/2753#issuecomment-1739122830
            log.debug("Overriding truthy 'try_solv' as False on Windows for performance reasons.")
            try_solv = False
        json_path = Path(json_path)
        solv_path = json_path.with_suffix(".solv")
        if state:
            repodata_origin = RepodataOrigin(url=channel_url, etag=state.etag, mod=state.mod)
        else:
            repodata_origin = None
        channel = Channel(channel_url)
        channel_id = channel.name or channel.canonical_name
        if try_solv and repodata_origin:
            try:
                log.debug(
                    "Loading %s (%s) from SOLV repodata at %s", channel_id, channel_url, solv_path
                )
                return self.db.add_repo_from_native_serialization(
                    path=str(solv_path),
                    expected=repodata_origin,
                    channel_id=channel_id,
                    add_pip_as_python_dependency=context.add_pip_as_python_dependency,
                )
            except Exception as exc:
                log.debug("Failed to load from SOLV. Trying JSON at %s", json_path, exc_info=exc)
        try:
            repo = self.db.add_repo_from_repodata_json(
                path=str(json_path),
                url=channel_url,
                channel_id=channel_id,
                add_pip_as_python_dependency=PipAsPythonDependency(
                    context.add_pip_as_python_dependency
                ),
                package_types=(
                    PackageTypes.TarBz2Only
                    if context.use_only_tar_bz2
                    else PackageTypes.CondaOrElseTarBz2
                ),
            )
        except MambaNativeException as exc:
            if "does not exist" in str(exc) and context.offline:
                # Ignore errors in offline mode. This is needed to pass
                # tests/test_create.py::test_offline_with_empty_index_cache.
                # In offline mode, with no repodata cache available, conda can still
                # create a channel from the pkgs/ content. For that to work, we must
                # not error out this early. If the package is still not found, the solver
                # will complain that the package cannot be found.
                log.warning("Could not load repodata for %s.", channel_id)
                log.debug("Ignored MambaNativeException in offline mode: %s", exc, exc_info=exc)
                return None
            raise exc
        if try_solv and repodata_origin:
            try:
                self.db.native_serialize_repo(
                    repo=repo, path=str(solv_path), metadata=repodata_origin
                )
            except MambaNativeException as exc:
                log.debug("Ignored SOLV writing error for %s", channel_id, exc_info=exc)
        return repo

    def _load_installed(self, records: Iterable[PackageRecord]) -> RepoInfo:
        packages = [self._package_info_from_package_record(record) for record in records]
        repo = self.db.add_repo_from_packages(
            packages=packages,
            name="installed",
            add_pip_as_python_dependency=PipAsPythonDependency.No,
        )
        self.db.set_installed_repo(repo)
        return _ChannelRepoInfo(
            channel=None, repo=repo, url_w_cred="installed", url_no_cred="installed"
        )

<<<<<<< HEAD
    def _load_pkgs_cache(self, pkgs_dirs: Iterable[os.PathLike]) -> list[RepoInfo]:
        repos = []
        for path in pkgs_dirs:
            package_cache_data = PackageCacheData(path)
            package_cache_data.load()
            packages = [
                self._package_info_from_package_record(record)
                for record in package_cache_data.values()
            ]
            repo = self.db.add_repo_from_packages(packages=packages, name=path)
            path_as_url = path_to_url(path)
            repos.append(
                _ChannelRepoInfo(
                    channel=None, repo=repo, url_w_cred=path_as_url, url_no_cred=path_as_url
                )
            )
        return repos
=======
    def _load_channels(self) -> dict[str, _ChannelRepoInfo]:
        # 1. Obtain and deduplicate URLs from channels
        urls = []
        seen_noauth = set()
        for _c in self._channels:
            # When .platform is defined, .urls() will ignore subdirs kw. Remove!
            c = Channel(**{k: v for k, v in Channel(_c).dump().items() if k != "platform"})
            noauth_urls = c.urls(with_credentials=False, subdirs=self._subdirs)
            if seen_noauth.issuperset(noauth_urls):
                continue
            auth_urls = c.urls(with_credentials=True, subdirs=self._subdirs)
            if noauth_urls != auth_urls:  # authed channel always takes precedence
                urls += auth_urls
                seen_noauth.update(noauth_urls)
                continue
            # at this point, we are handling an unauthed channel; in some edge cases,
            # an auth'd variant of the same channel might already be present in `urls`.
            # we only add them if we haven't seen them yet
            for url in noauth_urls:
                if url not in seen_noauth:
                    urls.append(url)
                    seen_noauth.add(url)
>>>>>>> a997a28b

    def _package_info_from_package_record(self, record: PackageRecord) -> PackageInfo:
        if record.get("noarch", None) and record.noarch.value in ("python", "generic"):
            noarch = NoArchType(record.noarch.value.title())
        else:
            noarch = NoArchType("No")
        return PackageInfo(
            name=record.name,
            version=record.version,
            build_string=record.build or "",
            build_number=record.build_number or 0,
            channel=str(record.channel),
            package_url=record.get("url") or "",
            platform=record.subdir,
            filename=record.fn or f"{record.name}-{record.version}-{record.build or ''}",
            license=record.get("license") or "",
            md5=record.get("md5") or "",
            sha256=record.get("sha256") or "",
            signatures=record.get("signatures") or "",
            # conda can have list or tuple, but libmamba only accepts lists
            track_features=list(record.get("track_features") or []),
            depends=list(record.get("depends") or []),
            constrains=list(record.get("constrains") or []),
            defaulted_keys=list(record.get("defaulted_keys") or []),
            noarch=noarch,
            size=record.get("size") or 0,
            timestamp=int((record.get("timestamp") or 0) * 1000),
        )

    def _set_repo_priorities(self):
        has_priority = context.channel_priority in (
            ChannelPriority.STRICT,
            ChannelPriority.FLEXIBLE,
        )

        subprio_index = len(self.repos)
        if has_priority:
            # max channel priority value is the number of unique channels
            channel_prio = len({repo.canonical_name for repo in self.repos})
            current_channel_name = self.repos[0].canonical_name

        for repo_info in self.repos:
            if repo_info.repo is None:
                continue
            if has_priority:
                if repo_info.canonical_name != current_channel_name:
                    channel_prio -= 1
                    current_channel_name = repo_info.canonical_name
                priority = channel_prio
            else:
                priority = 0
            if has_priority:
                # NOTE: -- This was originally 0, but we need 1.
                # Otherwise, conda/conda @ test_create::test_force_remove fails :shrug:
                subpriority = 1
            else:
                subpriority = subprio_index
                subprio_index -= 1

            log.debug(
                "Channel: %s, prio: %s : %s",
                repo_info.url_no_cred,
                priority,
                subpriority,
            )
            self.db.set_repo_priority(repo_info.repo, Priorities(priority, subpriority))

    # region Repoquery
    #################

    def search(
        self,
        queries: Iterable[str | MatchSpec] | str | MatchSpec,
        return_type: Literal["records", "dict", "raw"] = "records",
    ) -> list[PackageRecord] | dict | QueryResult:
        if isinstance(queries, (str, MatchSpec)):
            queries = [queries]
        queries = list(map(str, queries))
        result = Query.find(self.db, queries)
        return self._process_query_result(result, return_type)

    def depends(
        self,
        query: str | MatchSpec,
        tree: bool = False,
        return_type: Literal["records", "dict", "raw"] = "records",
    ) -> list[PackageRecord] | dict | QueryResult:
        query = str(query)
        result = Query.depends(self.db, query, tree)
        return self._process_query_result(result, return_type)

    def whoneeds(
        self,
        query: str | MatchSpec,
        tree: bool = False,
        return_type: Literal["records", "dict", "raw"] = "records",
    ) -> list[PackageRecord] | dict | QueryResult:
        query = str(query)
        result = Query.whoneeds(self.db, query, tree)
        return self._process_query_result(result, return_type)

    def explicit_pool(self, specs: Iterable[MatchSpec]) -> tuple[str]:
        """
        Returns all the package names that (might) depend on the passed specs
        """
        explicit_pool = set()
        for spec in specs:
            pkg_records = self.depends(spec.dist_str())
            for record in pkg_records:
                explicit_pool.add(record.name)
        return tuple(explicit_pool)

    def _process_query_result(
        self,
        result: QueryResult,
        return_type: Literal["records", "dict", "raw"] = "records",
    ) -> list[PackageRecord] | dict | QueryResult:
        if return_type == "raw":
            return result
        result = result.to_dict()
        if result.get("result", {}).get("status") != "OK":
            query_type = result.get("query", {}).get("type", "<Unknown>")
            query = result.get("query", {}).get("query", "<Unknown>")
            error_msg = result.get("result", {}).get("msg", f"Faulty response: {result.json()}")
            raise ValueError(f"{query_type} query '{query}' failed: {error_msg}")
        if return_type == "records":
            pkg_records = []
            for pkg in result["result"]["pkgs"]:
                record = PackageRecord(**pkg)
                pkg_records.append(record)
            return pkg_records
        # return_type == "dict"
        return result

    # endregion<|MERGE_RESOLUTION|>--- conflicted
+++ resolved
@@ -278,9 +278,8 @@
         seen_noauth = set()
         channels_with_subdirs = []
         for channel in self.channels:
-            if channel.subdir:
-                channels_with_subdirs.append(channel)
-                continue
+            # When .platform is defined, .urls() will ignore subdirs kw. Remove!
+            channel = Channel(**{k: v for k, v in channel.dump().items() if k != "platform"})
             for url in channel.urls(with_credentials=True, subdirs=self.subdirs):
                 channels_with_subdirs.append(Channel(url))
         for channel in channels_with_subdirs:
@@ -423,7 +422,6 @@
             channel=None, repo=repo, url_w_cred="installed", url_no_cred="installed"
         )
 
-<<<<<<< HEAD
     def _load_pkgs_cache(self, pkgs_dirs: Iterable[os.PathLike]) -> list[RepoInfo]:
         repos = []
         for path in pkgs_dirs:
@@ -441,30 +439,6 @@
                 )
             )
         return repos
-=======
-    def _load_channels(self) -> dict[str, _ChannelRepoInfo]:
-        # 1. Obtain and deduplicate URLs from channels
-        urls = []
-        seen_noauth = set()
-        for _c in self._channels:
-            # When .platform is defined, .urls() will ignore subdirs kw. Remove!
-            c = Channel(**{k: v for k, v in Channel(_c).dump().items() if k != "platform"})
-            noauth_urls = c.urls(with_credentials=False, subdirs=self._subdirs)
-            if seen_noauth.issuperset(noauth_urls):
-                continue
-            auth_urls = c.urls(with_credentials=True, subdirs=self._subdirs)
-            if noauth_urls != auth_urls:  # authed channel always takes precedence
-                urls += auth_urls
-                seen_noauth.update(noauth_urls)
-                continue
-            # at this point, we are handling an unauthed channel; in some edge cases,
-            # an auth'd variant of the same channel might already be present in `urls`.
-            # we only add them if we haven't seen them yet
-            for url in noauth_urls:
-                if url not in seen_noauth:
-                    urls.append(url)
-                    seen_noauth.add(url)
->>>>>>> a997a28b
 
     def _package_info_from_package_record(self, record: PackageRecord) -> PackageInfo:
         if record.get("noarch", None) and record.noarch.value in ("python", "generic"):
