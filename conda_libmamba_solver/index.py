--- conflicted
+++ resolved
@@ -73,15 +73,10 @@
 import logging
 import os
 from dataclasses import dataclass
-<<<<<<< HEAD
-from functools import lru_cache
+from functools import lru_cache, partial
 from tempfile import NamedTemporaryFile
-from typing import Iterable, Tuple, Union
-=======
-from functools import partial
 from tempfile import NamedTemporaryFile
 from typing import Dict, Iterable, Tuple, Union
->>>>>>> dee06c85
 
 import libmambapy as api
 from conda.base.constants import REPODATA_FN
@@ -103,10 +98,7 @@
 
 @dataclass(frozen=True)
 class _ChannelRepoInfo:
-<<<<<<< HEAD
-=======
     "A dataclass mapping conda Channels, libmamba Repos and URLs"
->>>>>>> dee06c85
     channel: Channel
     repo: api.Repo
     full_url: str
@@ -217,14 +209,7 @@
         finally:
             os.unlink(f.name)
 
-<<<<<<< HEAD
-    def _fetch_channel(self, url: str) -> Tuple[str, str]:
-        # We could load from subdir_data.iter_records(), but that means
-        # re-exporting everything to a temporary JSON path and well,
-        # `subdir_data.load()` already did!
-=======
     def _fetch_channel(self, url: str) -> Tuple[str, os.PathLike]:
->>>>>>> dee06c85
         channel = Channel.from_url(url)
         if not channel.subdir:
             raise ValueError(f"Channel URLs must specify a subdir! Provided: {url}")
@@ -237,19 +222,11 @@
                 del SubdirData._cache_[(url, self._repodata_fn)]
             # /Workaround
 
-<<<<<<< HEAD
-        if hasattr(SubdirData, "repo_fetch"):
-            # New interface
-            log.debug("Fetching %s with SubdirData.repo_fetch", channel)
-            subdir_data = SubdirData(channel, repodata_fn=self._repodata_fn)
-            json_path, _ = subdir_data.repo_fetch.fetch_latest_path()
-        else:
-            # Legacy interface
-            log.debug("Fetching %s with _DownloadOnlySubdirData", channel)
-            subdir_data = _DownloadOnlySubdirData(channel, repodata_fn=self._repodata_fn)
-            subdir_data.load()
-            json_path = subdir_data.cache_path_json
-        return url, str(json_path)
+        log.debug("Fetching %s with SubdirData.repo_fetch", channel)
+        subdir_data = SubdirData(channel, repodata_fn=self._repodata_fn)
+        json_path, _ = subdir_data.repo_fetch.fetch_latest_path()
+
+        return url, json_path
 
     def _json_path_to_repo_info(self, url: str, json_path: str) -> _ChannelRepoInfo:
         channel = Channel.from_url(url)
@@ -261,13 +238,6 @@
             full_url=url,
             noauth_url=noauth_url,
         )
-=======
-        log.debug("Fetching %s with SubdirData.repo_fetch", channel)
-        subdir_data = SubdirData(channel, repodata_fn=self._repodata_fn)
-        json_path, _ = subdir_data.repo_fetch.fetch_latest_path()
-
-        return url, json_path
->>>>>>> dee06c85
 
     def _load_channels(self) -> Dict[str, _ChannelRepoInfo]:
         # 1. Obtain and deduplicate URLs from channels
@@ -357,36 +327,8 @@
                 record = PackageRecord(**pkg)
                 pkg_records.append(record)
             return pkg_records
-<<<<<<< HEAD
         return result
 
 
 # for conda-build
-_CachedLibMambaIndexHelper = lru_cache(maxsize=None)(LibMambaIndexHelper)
-
-
-class _DownloadOnlySubdirData(SubdirData):
-    _internal_state_template = {
-        "_package_records": {},
-        "_names_index": {},
-        "_track_features_index": {},
-    }
-
-    def _read_local_repodata(self, *args, **kwargs):
-        return self._internal_state_template
-
-    # Original implementation had a typo in its name which got fixed.
-    # Add alias for backwards compatibility.
-    _read_local_repdata = _read_local_repodata
-
-    def _process_raw_repodata_str(self, *args, **kwargs):
-        return self._internal_state_template
-
-    def _process_raw_repodata(self, *args, **kwargs):
-        return self._internal_state_template
-
-    def _pickle_me(self, *args):
-        return
-=======
-        return result
->>>>>>> dee06c85
+_CachedLibMambaIndexHelper = lru_cache(maxsize=None)(LibMambaIndexHelper)