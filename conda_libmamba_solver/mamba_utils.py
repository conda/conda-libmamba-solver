--- conflicted
+++ resolved
@@ -128,12 +128,6 @@
     api_ctx.pkgs_dirs = context.pkgs_dirs
     api_ctx.envs_dirs = context.envs_dirs
 
-<<<<<<< HEAD
-    api_ctx.remote_fetch_params.connect_timeout_secs = int(round(context.remote_connect_timeout_secs))
-    api_ctx.remote_fetch_params.max_retries = context.remote_max_retries
-    api_ctx.remote_fetch_params.retry_backoff = context.remote_backoff_factor
-=======
->>>>>>> dee06c85
     api_ctx.add_pip_as_python_dependency = context.add_pip_as_python_dependency
     api_ctx.use_only_tar_bz2 = context.use_only_tar_bz2
 
