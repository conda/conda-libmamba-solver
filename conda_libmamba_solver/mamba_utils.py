# Copyright (C) 2019, QuantStack
# SPDX-License-Identifier: BSD-3-Clause

# TODO: Temporarily vendored from mamba.utils v0.19 on 2021.12.02
# Decide what to do with it when we split into a plugin
# 2022.02.15: updated vendored parts to v0.21.2

import json
import os
import urllib.parse
from collections import OrderedDict

try:
    from importlib.metadata import version
except ImportError:
    from importlib_metadata import version

from conda.base.constants import ChannelPriority
from conda.base.context import context
from conda.common.url import join_url
from conda.gateways.connection.session import CondaHttpAuth
from conda.models.channel import Channel as CondaChannel
from conda.models.records import PackageRecord

try:
    from conda.core.index import check_allowlist
except ImportError:  # conda <4.14
    # TODO: Remove safeguards in a later release
    # TODO: Patch repodata of older releases to prevent a newer conda
    #       where check_whitelist won't be available anymore
    from conda.core.index import check_whitelist as check_allowlist

import libmambapy as api


def mamba_version():
    return version("libmambapy")


def get_index(
    channel_urls=(),
    prepend=True,
    platform=None,
    use_local=False,
    use_cache=False,
    unknown=None,
    prefix=None,
    repodata_fn="repodata.json",
):
    if isinstance(platform, str):
        platform = [platform, "noarch"]

    all_channels = []
    if use_local:
        all_channels.append("local")
    all_channels.extend(channel_urls)
    if prepend:
        all_channels.extend(context.channels)
    check_allowlist(all_channels)

    # Remove duplicates but retain order
    all_channels = list(OrderedDict.fromkeys(all_channels))

    dlist = api.DownloadTargetList()

    index = []

    def fixup_channel_spec(spec):
        at_count = spec.count("@")
        if at_count > 1:
            first_at = spec.find("@")
            spec = spec[:first_at] + urllib.parse.quote(spec[first_at]) + spec[first_at + 1 :]
        if platform:
            spec = spec + "[" + ",".join(platform) + "]"
        return spec

    all_channels = list(map(fixup_channel_spec, all_channels))
    pkgs_dirs = api.MultiPackageCache(context.pkgs_dirs)
    api.create_cache_dir(str(pkgs_dirs.first_writable_path))

    for channel in api.get_channels(all_channels):
        for channel_platform, url in channel.platform_urls(with_credentials=True):
            full_url = CondaHttpAuth.add_binstar_token(url)

            subdir_data = api.SubdirData(
                channel, channel_platform, full_url, pkgs_dirs, repodata_fn
            )

            index.append(
                (
                    subdir_data,
                    {
                        "platform": channel_platform,
                        "url": url,
                        "channel": channel,
                        "loaded_with": "libmambapy.SubdirData",
                    },
                )
            )
            dlist.add(subdir_data)

    is_downloaded = dlist.download(api.MAMBA_DOWNLOAD_FAILFAST)

    if not is_downloaded:
        raise RuntimeError("Error downloading repodata.")

    return index


def set_channel_priorities(pool, index, repos, has_priority=None):
    """
    This function was part of load_channels originally. We just split it to reuse it a bit better.
    We also added some logic to handle an index made of subdirdatas and/or repos already
    (check `subdir_or_repo` object).
    """
    if has_priority is None:
        has_priority = context.channel_priority in [
            ChannelPriority.STRICT,
            ChannelPriority.FLEXIBLE,
        ]

    subprio_index = len(index)
    if has_priority:
        # first, count unique channels
        n_channels = len({entry["channel"].canonical_name for _, entry in index})
        current_channel = index[0][1]["channel"].canonical_name
        channel_prio = n_channels

    for subdir_or_repo, entry in index:
        # add priority here
        if has_priority:
            if entry["channel"].canonical_name != current_channel:
                channel_prio -= 1
                current_channel = entry["channel"].canonical_name
            priority = channel_prio
        else:
            priority = 0
        if has_priority:
            # NOTE: -- this is the whole reason we are vendoring this file --
            # We are patching this from 0 to 1, starting with mamba 0.19
            # Otherwise, test_create::test_force_remove fails :shrug:
            subpriority = 1
        else:
            subpriority = subprio_index
            subprio_index -= 1

        if isinstance(subdir_or_repo, api.SubdirData):
            if not subdir_or_repo.loaded() and entry["platform"] != "noarch":
                # ignore non-loaded subdir if channel is != noarch
                continue

        if context.verbosity != 0 and not context.json:
            print(
                "Channel: {}, platform: {}, prio: {} : {}".format(
                    entry["channel"], entry["platform"], priority, subpriority
                )
            )
            if isinstance(subdir_or_repo, api.SubdirData):
                print("Cache path: ", subdir_or_repo.cache_path())

        if isinstance(subdir_or_repo, api.SubdirData):
            repo = subdir_or_repo.create_repo(pool)
        else:
            repo = subdir_or_repo

        repo.set_priority(priority, subpriority)
        repos.append(repo)

    return index


def load_channels(
    pool,
    channels,
    repos,
    has_priority=None,
    prepend=True,
    platform=None,
    use_local=False,
    use_cache=True,
    repodata_fn="repodata.json",
):
    index = get_index(
        channel_urls=channels,
        prepend=prepend,
        platform=platform,
        use_local=use_local,
        repodata_fn=repodata_fn,
        use_cache=use_cache,
    )
    return set_channel_priorities(pool, index, repos, has_priority)


def init_api_context(use_mamba_experimental: bool = False):
    api_ctx = api.Context()

    api_ctx.json = context.json
    api_ctx.dry_run = context.dry_run
    if context.json:
        api.cancel_json_output()
        context.always_yes = True
        context.quiet = True
        if use_mamba_experimental:
            context.json = False

    api_ctx.verbosity = context.verbosity
    api_ctx.set_verbosity(context.verbosity)
    api_ctx.quiet = context.quiet
    api_ctx.offline = context.offline
    api_ctx.local_repodata_ttl = context.local_repodata_ttl
    api_ctx.use_index_cache = context.use_index_cache
    api_ctx.always_yes = context.always_yes
    api_ctx.channels = context.channels
    api_ctx.platform = context.subdir

    if "MAMBA_EXTRACT_THREADS" in os.environ:
        try:
            max_threads = int(os.environ["MAMBA_EXTRACT_THREADS"])
            api_ctx.extract_threads = max_threads
        except ValueError:
            v = os.environ["MAMBA_EXTRACT_THREADS"]
            raise ValueError(
                f"Invalid conversion of env variable 'MAMBA_EXTRACT_THREADS' from value '{v}'"
            )

    def get_base_url(url, name=None):
        tmp = url.rsplit("/", 1)[0]
        if name:
            if tmp.endswith(name):
                return tmp.rsplit("/", 1)[0]
        return tmp

    api_ctx.channel_alias = str(get_base_url(context.channel_alias.url(with_credentials=True)))

    additional_custom_channels = {}
    for el in context.custom_channels:
        if context.custom_channels[el].canonical_name not in ["local", "defaults"]:
            additional_custom_channels[el] = get_base_url(
                context.custom_channels[el].url(with_credentials=True), el
            )
    api_ctx.custom_channels = additional_custom_channels

    additional_custom_multichannels = {}
    for el in context.custom_multichannels:
        if el not in ["defaults", "local"]:
            additional_custom_multichannels[el] = []
            for c in context.custom_multichannels[el]:
                additional_custom_multichannels[el].append(
                    get_base_url(c.url(with_credentials=True))
                )
    api_ctx.custom_multichannels = additional_custom_multichannels

    api_ctx.default_channels = [
        get_base_url(x.url(with_credentials=True)) for x in context.default_channels
    ]

    if context.ssl_verify is False:
        api_ctx.ssl_verify = "<false>"
    elif context.ssl_verify is not True:
        api_ctx.ssl_verify = context.ssl_verify
    api_ctx.target_prefix = context.target_prefix
    api_ctx.root_prefix = context.root_prefix
    api_ctx.conda_prefix = context.conda_prefix
    api_ctx.pkgs_dirs = context.pkgs_dirs
    api_ctx.envs_dirs = context.envs_dirs

    api_ctx.connect_timeout_secs = int(round(context.remote_connect_timeout_secs))
    api_ctx.max_retries = context.remote_max_retries
    api_ctx.retry_backoff = context.remote_backoff_factor
    api_ctx.add_pip_as_python_dependency = context.add_pip_as_python_dependency
    api_ctx.use_only_tar_bz2 = context.use_only_tar_bz2

    if context.channel_priority is ChannelPriority.STRICT:
        api_ctx.channel_priority = api.ChannelPriority.kStrict
    elif context.channel_priority is ChannelPriority.FLEXIBLE:
        api_ctx.channel_priority = api.ChannelPriority.kFlexible
    elif context.channel_priority is ChannelPriority.DISABLED:
        api_ctx.channel_priority = api.ChannelPriority.kDisabled

    if hasattr(api_ctx, "user_agent"):
        api_ctx.user_agent = context.user_agent
<<<<<<< HEAD
    if hasattr(api_ctx, "experimental_sat_error_message"):
        api_ctx.experimental_sat_error_message = True
=======
    if hasattr(api_ctx, "use_lockfiles"):
        api_ctx.use_lockfiles = False
>>>>>>> 71fbe98f

    return api_ctx


def to_conda_channel(channel, platform):
    if channel.scheme == "file":
        return CondaChannel.from_value(channel.platform_url(platform, with_credentials=False))

    return CondaChannel(
        channel.scheme,
        channel.auth,
        channel.location,
        channel.token,
        channel.name,
        platform,
        channel.package_filename,
    )


def to_package_record_from_subjson(entry, pkg, jsn_string):
    channel_url = entry["url"]
    info = json.loads(jsn_string)
    info["fn"] = pkg
    info["channel"] = to_conda_channel(entry["channel"], entry["platform"])
    info["url"] = join_url(channel_url, pkg)
    if not info.get("subdir"):
        info["subdir"] = entry["platform"]
    package_record = PackageRecord(**info)
    return package_record<|MERGE_RESOLUTION|>--- conflicted
+++ resolved
@@ -279,13 +279,10 @@
 
     if hasattr(api_ctx, "user_agent"):
         api_ctx.user_agent = context.user_agent
-<<<<<<< HEAD
     if hasattr(api_ctx, "experimental_sat_error_message"):
         api_ctx.experimental_sat_error_message = True
-=======
     if hasattr(api_ctx, "use_lockfiles"):
         api_ctx.use_lockfiles = False
->>>>>>> 71fbe98f
 
     return api_ctx
 
