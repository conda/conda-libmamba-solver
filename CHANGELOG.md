--- conflicted
+++ resolved
@@ -13,8 +13,6 @@
 
 [//]: # (current developments)
 
-<<<<<<< HEAD
-=======
 ## 23.11.1 (2023-11-16)
 
 ### Enhancements
@@ -34,7 +32,6 @@
 * @jaimergp
 
 
->>>>>>> 06bcd31c
 ## 23.11.0 (2023-11-02)
 
 ### Bug fixes
@@ -52,14 +49,11 @@
 
 * Require `libmambapy >=1.5.3` for improved signal handling and `MatchSpec` syntax compliance. (#347)
 
-<<<<<<< HEAD
-=======
 ### Contributors
 
 * @dholth
 * @jaimergp
 
->>>>>>> 06bcd31c
 
 
 ## 23.9.3 (2023-10-24)
