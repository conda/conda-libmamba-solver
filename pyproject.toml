[build-system]
requires = ["hatchling", "hatch-vcs"]
build-backend = "hatchling.build"

[project]
name = "conda-libmamba-solver"
description = "The fast mamba solver, now in conda"
readme = "README.md"
authors = [
  {name = "Anaconda, Inc.", email = "conda@continuum.io"}
]
license = {file = "LICENSE"}
classifiers = [
  "License :: OSI Approved :: BSD License",
  "Programming Language :: Python :: 3",
  "Programming Language :: Python :: 3 :: Only",
  "Programming Language :: Python :: 3.7",
  "Programming Language :: Python :: 3.8",
  "Programming Language :: Python :: 3.9",
  "Programming Language :: Python :: 3.10",
  "Programming Language :: Python :: Implementation :: CPython",
  "Programming Language :: Python :: Implementation :: PyPy"
]
requires-python = ">=3.7"
dependencies = [
<<<<<<< HEAD
  "conda >=22.11",
  "libmambapy >=1.0",
=======
  "conda >=22.11.0",
  "libmambapy >=1.0.0",
>>>>>>> ce15fbf4
  "importlib-metadata"
]
dynamic = [
  "version"
]

[project.urls]
homepage = "https://github.com/conda/conda-libmamba-solver"

[project.entry-points.conda]
conda-libmamba-solver = "conda_libmamba_solver.plugin"

[tool.hatch.version]
source = "vcs"

[tool.black]
line-length = 99
target-version = ['py37', 'py38', 'py39', 'py310']
exclude = '''
(
      ^/conda_libmamba_solver/_libmamba\.py
    | ^/tests/_reposerver\.py
)
'''

[tool.pytest.ini_options]
minversion = "6.0"
addopts = [
  ### Original settings from conda/conda
  "--ignore=setup.py",
  "--ignore=conda/__main__.py",
  "--ignore=conda/_vendor",
  "--ignore=tests/conda_env/specs/test_binstar.py",
  "--ignore=tests/conda_env/support",
  "--ignore=tests/conda_env/utils/test_uploader.py",
  "--ignore=test_data",
  "--tb=native",
  "--strict-markers",
  "--xdoctest-modules",
  "--xdoctest-style=google",
  ### Deselect tests from conda/conda we cannot pass due to different reasons
  ### These used to be skipped or xfail'd upstream, but we are trying to
  ### keep it clean from this project's specifics
  # Conflict report / analysis is done differently with libmamba.
  "--deselect=tests/cli/test_cli_install.py::test_find_conflicts_called_once",
  # SolverStateContainer needed
  "--deselect=tests/core/test_solve.py::test_solve_2",
  "--deselect=tests/core/test_solve.py::test_virtual_package_solver",
  "--deselect=tests/core/test_solve.py::test_broken_install",
  # Features / nomkl involved
  "--deselect=tests/core/test_solve.py::test_features_solve_1",
  "--deselect=tests/core/test_solve.py::test_prune_1",
  "--deselect=tests/test_create.py::IntegrationTests::test_remove_features",
  # Inconsistency analysis not implemented yet
  "--deselect=tests/test_create.py::IntegrationTests::test_conda_recovery_of_pip_inconsistent_env",
  # Known bug in mamba; see https://github.com/mamba-org/mamba/issues/1197
  "--deselect=tests/test_create.py::IntegrationTests::test_offline_with_empty_index_cache",
  # The following are known to fail upstream due to too strict expectations
  # We provide the same tests with adjusted checks in tests/test_modified_upstream.py
  "--deselect=tests/test_create.py::IntegrationTests::test_neutering_of_historic_specs",
  "--deselect=tests/test_create.py::IntegrationTests::test_pinned_override_with_explicit_spec",
  "--deselect=tests/core/test_solve.py::test_pinned_1",
  "--deselect=tests/core/test_solve.py::test_freeze_deps_1",
  "--deselect=tests/core/test_solve.py::test_cuda_fail_1",
  "--deselect=tests/core/test_solve.py::test_cuda_fail_2",
  "--deselect=tests/core/test_solve.py::test_update_all_1",
  "--deselect=tests/core/test_solve.py::test_conda_downgrade",
  "--deselect=tests/core/test_solve.py::test_python2_update",
  "--deselect=tests/core/test_solve.py::test_fast_update_with_update_modifier_not_set",
  "--deselect=tests/core/test_solve.py::test_downgrade_python_prevented_with_sane_message",
  # TODO: These ones need further investigation
  "--deselect=tests/core/test_solve.py::test_channel_priority_churn_minimized",
  "--deselect=tests/core/test_solve.py::test_priority_1",
  # TODO: Investigate why this fails on Windows now
  "--deselect=tests/test_create.py::IntegrationTests::test_install_update_deps_only_deps_flags",
]
markers = [
  "integration: integration tests that usually require an internet connect",
  "slow: slow running tests",
]

[tool.isort]
profile = "black"
filter_files = true<|MERGE_RESOLUTION|>--- conflicted
+++ resolved
@@ -23,13 +23,8 @@
 ]
 requires-python = ">=3.7"
 dependencies = [
-<<<<<<< HEAD
-  "conda >=22.11",
-  "libmambapy >=1.0",
-=======
   "conda >=22.11.0",
   "libmambapy >=1.0.0",
->>>>>>> ce15fbf4
   "importlib-metadata"
 ]
 dynamic = [
