--- conflicted
+++ resolved
@@ -54,14 +54,8 @@
 minversion = "6.0"
 addopts = [
   "--color=yes",
-<<<<<<< HEAD
-  "--strict-markers",
-  "--xdoctest-modules",
-  "--xdoctest-style=google",
-=======
   "--tb=native",
   "--strict-markers"
->>>>>>> ee8d10bc
 ]
 
 markers = [
