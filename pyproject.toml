[build-system]
requires = ["hatchling", "hatch-vcs"]
build-backend = "hatchling.build"

[project]
name = "conda-libmamba-solver"
description = "The fast mamba solver, now in conda"
readme = "README.md"
authors = [
  {name = "Anaconda, Inc.", email = "conda@continuum.io"}
]
license = {file = "LICENSE"}
classifiers = [
  "License :: OSI Approved :: BSD License",
  "Programming Language :: Python :: 3",
  "Programming Language :: Python :: 3 :: Only",
  "Programming Language :: Python :: 3.7",
  "Programming Language :: Python :: 3.8",
  "Programming Language :: Python :: 3.9",
  "Programming Language :: Python :: 3.10",
  "Programming Language :: Python :: Implementation :: CPython",
  "Programming Language :: Python :: Implementation :: PyPy"
]
requires-python = ">=3.7"
dependencies = [
<<<<<<< HEAD
  "conda >=22.11.0",
=======
  "conda >=22.11.1",
>>>>>>> 128585bf
  "libmambapy >=1.4.1",
  "importlib-metadata",
  "boltons >=23.0.0",
]
dynamic = [
  "version"
]

[project.urls]
homepage = "https://github.com/conda/conda-libmamba-solver"

[project.entry-points.conda]
conda-libmamba-solver = "conda_libmamba_solver.plugin"

[tool.hatch.version]
source = "vcs"

[tool.black]
line-length = 99
target-version = ['py37', 'py38', 'py39', 'py310']
exclude = '''
(
      ^/conda_libmamba_solver/_libmamba\.py
    | ^/tests/_reposerver\.py
)
'''

[tool.pytest.ini_options]
minversion = "6.0"
addopts = [
  ### Original settings from conda/conda
  "--ignore=setup.py",
  "--ignore=conda/__main__.py",
  "--ignore=conda/_vendor",
  "--ignore=tests/conda_env/specs/test_binstar.py",
  "--ignore=tests/conda_env/support",
  "--ignore=tests/conda_env/utils/test_uploader.py",
  "--ignore=test_data",
  "--tb=native",
  "--strict-markers",
  "--xdoctest-modules",
  "--xdoctest-style=google",
  ### Deselect tests from conda/conda we cannot pass due to different reasons
  ### These used to be skipped or xfail'd upstream, but we are trying to
  ### keep it clean from this project's specifics
  # This test checks for plugin errors and assumes none are present, but
  # conda-libmamba-solver counts as one so we need to skip it.
  "--deselect=tests/plugins/test_manager.py::test_load_entrypoints_importerror",
  # Conflict report / analysis is done differently with libmamba.
  "--deselect=tests/cli/test_cli_install.py::test_find_conflicts_called_once",
  # SolverStateContainer needed
  "--deselect=tests/core/test_solve.py::test_solve_2",
  "--deselect=tests/core/test_solve.py::test_virtual_package_solver",
  "--deselect=tests/core/test_solve.py::test_broken_install",
  # Features / nomkl involved
  "--deselect=tests/core/test_solve.py::test_features_solve_1",
  "--deselect=tests/core/test_solve.py::test_prune_1",
  "--deselect=tests/test_create.py::IntegrationTests::test_remove_features",
  # Inconsistency analysis not implemented yet
  "--deselect=tests/test_create.py::IntegrationTests::test_conda_recovery_of_pip_inconsistent_env",
  # Known bug in mamba; see https://github.com/mamba-org/mamba/issues/1197
  "--deselect=tests/test_create.py::IntegrationTests::test_offline_with_empty_index_cache",
  # The following are known to fail upstream due to too strict expectations
  # We provide the same tests with adjusted checks in tests/test_modified_upstream.py
  "--deselect=tests/test_create.py::IntegrationTests::test_neutering_of_historic_specs",
  "--deselect=tests/test_create.py::IntegrationTests::test_pinned_override_with_explicit_spec",
  "--deselect=tests/core/test_solve.py::test_pinned_1",
  "--deselect=tests/core/test_solve.py::test_freeze_deps_1",
  "--deselect=tests/core/test_solve.py::test_cuda_fail_1",
  "--deselect=tests/core/test_solve.py::test_cuda_fail_2",
  "--deselect=tests/core/test_solve.py::test_update_all_1",
  "--deselect=tests/core/test_solve.py::test_conda_downgrade",
  "--deselect=tests/core/test_solve.py::test_python2_update",
  "--deselect=tests/core/test_solve.py::test_fast_update_with_update_modifier_not_set",
  "--deselect=tests/core/test_solve.py::test_downgrade_python_prevented_with_sane_message",
  # These use libmamba-incompatible MatchSpecs (name[build_number=1] syntax)
  "--deselect=tests/models/test_prefix_graph.py::test_deep_cyclical_dependency",
  # See https://github.com/conda/conda-libmamba-solver/pull/133#issuecomment-1448607110
  # These failed after enabling the whole unit test suite for `conda/conda`.
  # Errors are not critical but would require some further assessment in case fixes are obvious.
  "--deselect=tests/cli/test_main_notices.py::test_notices_appear_once_when_running_decorated_commands",
  "--deselect=tests/cli/test_main_notices.py::test_notices_does_not_interrupt_command_on_failure",
  "--deselect=tests/conda_env/installers/test_pip.py::PipInstallerTest::test_stops_on_exception",
  "--deselect=tests/conda_env/installers/test_pip.py::PipInstallerTest::test_straight_install",
  "--deselect=tests/conda_env/specs/test_base.py::DetectTestCase::test_build_msg",
  "--deselect=tests/conda_env/specs/test_base.py::DetectTestCase::test_dispatches_to_registered_specs",
  "--deselect=tests/conda_env/specs/test_base.py::DetectTestCase::test_has_build_msg_function",
  "--deselect=tests/conda_env/specs/test_base.py::DetectTestCase::test_passes_kwargs_to_all_specs",
  "--deselect=tests/conda_env/specs/test_base.py::DetectTestCase::test_raises_exception_if_no_detection",
  # TODO: Fix upstream; they seem to assume no other solvers will be active via env var
  "--deselect=tests/plugins/test_solvers.py::test_get_solver_backend",
  "--deselect=tests/plugins/test_solvers.py::test_get_solver_backend_multiple",
  # TODO: Investigate these, since they are solver related-ish
  "--deselect=tests/conda_env/specs/test_requirements.py::TestRequiremets::test_environment",
  "--deselect=tests/models/test_prefix_graph.py::test_windows_sort_orders_1",
  # TODO: These ones need further investigation
  "--deselect=tests/core/test_solve.py::test_channel_priority_churn_minimized",
  "--deselect=tests/core/test_solve.py::test_priority_1",
  # TODO: Investigate why this fails on Windows now
  "--deselect=tests/test_create.py::IntegrationTests::test_install_update_deps_only_deps_flags",
  # TODO: https://github.com/conda/conda-libmamba-solver/issues/141
  "--deselect=tests/test_create.py::IntegrationTests::test_conda_pip_interop_conda_editable_package",
]
markers = [
  "integration: integration tests that usually require an internet connect",
  "slow: slow running tests",
]

[tool.isort]
profile = "black"
filter_files = true

[tool.ruff]
line-lenth = 99<|MERGE_RESOLUTION|>--- conflicted
+++ resolved
@@ -23,11 +23,7 @@
 ]
 requires-python = ">=3.7"
 dependencies = [
-<<<<<<< HEAD
-  "conda >=22.11.0",
-=======
   "conda >=22.11.1",
->>>>>>> 128585bf
   "libmambapy >=1.4.1",
   "importlib-metadata",
   "boltons >=23.0.0",
