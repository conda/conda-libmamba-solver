--- conflicted
+++ resolved
@@ -66,22 +66,13 @@
       fail-fast: false
       matrix:
         default-channel: ['defaults', 'conda-forge']
-<<<<<<< HEAD
-        python-version: ['3.7', '3.8', '3.9', '3.10']
-=======
         python-version: ['3.8', '3.9', '3.10']
->>>>>>> 511cc6ae
         conda-subdir: ['win-64']
         test-type: ['unit', 'integration']
         test-group: ['1', '2', '3']
         exclude:
           # exclude all but one Python version for conda-forge
           - default-channel: 'conda-forge'
-<<<<<<< HEAD
-            python-version: '3.7'
-          - default-channel: 'conda-forge'
-=======
->>>>>>> 511cc6ae
             python-version: '3.9'
           - default-channel: 'conda-forge'
             python-version: '3.10'
@@ -96,13 +87,7 @@
         uses: actions/checkout@v3
         with:
           fetch-depth: 0
-<<<<<<< HEAD
-          repository: jaimergp/conda  # TEMP
-          ref: debug-subprocess-output  # TEMP
-          # repository: jaimergp/conda  # CONDA-LIBMAMBA-SOLVER CHANGE
-=======
           repository: conda/conda  # CONDA-LIBMAMBA-SOLVER CHANGE
->>>>>>> 511cc6ae
           path: conda  # CONDA-LIBMAMBA-SOLVER CHANGE
 
       # CONDA-LIBMAMBA-SOLVER CHANGE
@@ -112,7 +97,6 @@
           fetch-depth: 0
           path: conda-libmamba-solver
       # /CONDA-LIBMAMBA-SOLVER CHANGE
-<<<<<<< HEAD
 
       # for cache
       - if: ${{ runner.os == 'Windows' }}
@@ -197,92 +181,6 @@
           flags: ${{ matrix.test-type }}
           env_vars: OS,PYTHON
 
-=======
-
-      # for cache
-      - if: ${{ runner.os == 'Windows' }}
-        name: Use GNU tar
-        shell: cmd
-        run: |
-          echo "Adding GNU tar to PATH"
-          echo C:\Program Files\Git\usr\bin>>"%GITHUB_PATH%"
-
-      - name: Cache conda packages
-        uses: actions/cache@v3
-        env:
-          # Increase this value to reset cache
-          CACHE_NUMBER: 3
-        with:
-          # setup.bat makes a directory junction from \conda_bin to
-          # C:\Miniconda; cache on top of the C:\Miniconda directory that exists
-          # at this stage.
-          path: C:\Miniconda\envs\conda-test-env\pkgs
-          key:
-            ${{ runner.os }}-conda-${{ env.CACHE_NUMBER }}-py${{ env.PYTHON }}-${{ matrix.default-channel }}-${{
-            hashFiles('recipe/meta.yaml', 'dev/windows/setup.bat', 'tests/requirements.txt') }}
-
-      - name: Cache minio
-        uses: actions/cache@v3
-        env:
-          # Increase this value to reset cache
-          CACHE_NUMBER: 3
-        with:
-          path: minio.exe
-          key:
-            ${{ runner.os }}-minio-${{ env.CACHE_NUMBER }}
-
-      - name: Set temp dirs correctly
-        # https://github.com/actions/virtual-environments/issues/712
-        run: |
-          echo "TMPDIR=$env:USERPROFILE\AppData\Local\Temp" >> $env:GITHUB_ENV
-          echo "TEMP=$env:USERPROFILE\AppData\Local\Temp" >> $env:GITHUB_ENV
-          echo "TMP=$env:USERPROFILE\AppData\Local\Temp" >> $env:GITHUB_ENV
-
-      - name: Setup environment
-        shell: cmd
-        # CONDA-LIBMAMBA-SOLVER CHANGE
-        working-directory: conda
-        env:
-          CONDA_CHANNELS: ${{ matrix.default-channel }}
-          CONDA_CHANNEL_PRIORITY: ${{ matrix.default-channel == 'conda-forge' && 'strict' || 'flexible' }}
-        run: |
-          :: extend conda requirements with our own
-          type "%GITHUB_WORKSPACE%\conda-libmamba-solver\dev\requirements.txt" >> .\tests\requirements.txt
-          if errorlevel 1 exit 1
-          :: initialize conda dev (original logic)
-          call .\dev\windows\setup.bat
-          if errorlevel 1 exit 1
-          call .\dev-init.bat
-          if errorlevel 1 exit 1
-          :: /original logic
-          :: Install conda-libmamba-solver
-          python -m pip install --no-deps -vv "%GITHUB_WORKSPACE%\conda-libmamba-solver"
-          if errorlevel 1 exit 1
-          python -c "from importlib_metadata import version; print('libmambapy', version('libmambapy'))"
-          if errorlevel 1 exit 1
-          :: override pytest settings
-          copy "%GITHUB_WORKSPACE%\conda-libmamba-solver\pyproject.toml" .\pyproject.toml
-          if errorlevel 1 exit 1
-          del .\setup.cfg
-          if errorlevel 1 exit 1
-          call conda info -a
-          if errorlevel 1 exit 1
-        # /CONDA-LIBMAMBA-SOLVER CHANGE
-
-      - name: Python ${{ matrix.python-version }} on ${{ matrix.default-channel }}, ${{ matrix.conda-subdir }}, ${{ matrix.test-type }} tests, group ${{ matrix.test-group }}
-        working-directory: conda  # CONDA-LIBMAMBA-SOLVER CHANGE
-        shell: cmd
-        env:
-          CONDA_SOLVER: libmamba  # CONDA-LIBMAMBA-SOLVER CHANGE
-        run: |
-          call .\dev\windows\${{ matrix.test-type }}.bat
-
-      - uses: codecov/codecov-action@v3
-        with:
-          flags: ${{ matrix.test-type }}
-          env_vars: OS,PYTHON
-
->>>>>>> 511cc6ae
       - name: Upload test results
         if: always()
         uses: actions/upload-artifact@v3
@@ -307,21 +205,12 @@
       fail-fast: false
       matrix:
         default-channel: ['defaults', 'conda-forge']
-<<<<<<< HEAD
-        python-version: ['3.7', '3.8', '3.9', '3.10']
-=======
         python-version: ['3.8', '3.9', '3.10']
->>>>>>> 511cc6ae
         test-type: ['unit', 'integration']
         test-group: ['1', '2', '3']
         exclude:
           # exclude all but one Python version for conda-forge
           - default-channel: 'conda-forge'
-<<<<<<< HEAD
-            python-version: '3.7'
-          - default-channel: 'conda-forge'
-=======
->>>>>>> 511cc6ae
             python-version: '3.8'
           - default-channel: 'conda-forge'
             python-version: '3.9'
@@ -371,7 +260,6 @@
         with:
           flags: ${{ matrix.test-type }}
           env_vars: OS,PYTHON
-<<<<<<< HEAD
 
       - name: Upload test results
         if: always()
@@ -456,92 +344,6 @@
             test-report.xml
           retention-days: 1
 
-=======
-
-      - name: Upload test results
-        if: always()
-        uses: actions/upload-artifact@v3
-        with:
-          # name has to be unique, to not overwrite uploads of other matrix runs. sha1 is optional and only to differentiate
-          # when locally dowloading and comparing results of different workflow runs.
-          name: test-results-${{ github.sha }}-${{ runner.os }}-${{ matrix.default-channel }}-${{ matrix.python-version }}-${{ matrix.test-type }}-${{ matrix.test-group }}
-          path: |
-            .coverage
-            .test_durations_${OS}
-            test-report.xml
-          retention-days: 1
-
-  # linux-qemu test suite
-  linux-qemu:
-    # only run test suite if there are code changes
-    needs: changes
-    if: false # needs.changes.outputs.code == 'true' # CONDA-LIBMAMBA-SOLVER CHANGE
-
-    # Run one single fast test per docker+qemu emulated linux platform to test that
-    # test execution is possible there (container+tools+dependencies work). Can be
-    # changed / extended to run specific tests in case there are platform related
-    # things to test. Running more tests is time consuming due to emulation
-    # (factor 2-10x slower).
-    runs-on: ubuntu-latest
-    strategy:
-      fail-fast: false
-      matrix:
-        default-channel: ['defaults', 'conda-forge']
-        python-version: ['3.10']
-        platform: ['arm64', 'ppc64le']
-    env:
-      OS: linux-${{ matrix.platform }}
-      PYTHON: ${{ matrix.python-version }}
-    steps:
-      - name: Checkout conda/conda # CONDA-LIBMAMBA-SOLVER CHANGE
-        uses: actions/checkout@v3
-        with:
-          fetch-depth: 0
-          repository: conda/conda  # CONDA-LIBMAMBA-SOLVER CHANGE
-          path: conda  # CONDA-LIBMAMBA-SOLVER CHANGE
-
-      # CONDA-LIBMAMBA-SOLVER CHANGE
-      - name: Checkout conda-libmamba-solver
-        uses: actions/checkout@v3
-        with:
-          fetch-depth: 0
-          path: conda-libmamba-solver
-      # /CONDA-LIBMAMBA-SOLVER CHANGE
-
-      - name: Set up QEMU
-        uses: docker/setup-qemu-action@v2
-        # Equivalent to locally run:
-        #   `docker run --privileged --rm tonistiigi/binfmt --install all`
-
-      # CONDA-LIBMAMBA-SOLVER CHANGE
-      # - export CONDA_SOLVER
-      # -
-      - name: Python linux-${{ matrix.platform }} on ${{ matrix.default-channel }}, ${{ matrix.python-version }} tests
-        run: >
-          docker run
-          --rm
-          -v ${PWD}:/opt/conda-src
-          -v ${GITHUB_WORKSPACE}/conda-libmamba-solver:/opt/conda-libmamba-solver-src
-          --platform linux/${{ matrix.platform }}
-          -e TEST_SPLITS
-          -e TEST_GROUP
-          ghcr.io/conda/conda-ci:main-linux-python${{ matrix.python-version }}${{ matrix.default-channel == 'conda-forge' && '-conda-forge' || '' }}
-          bash -c "source /opt/conda/etc/profile.d/conda.sh; \
-                   pytest --cov=conda -k test_DepsModifier_contract"
-
-      - name: Upload test results
-        if: always()
-        uses: actions/upload-artifact@v3
-        with:
-          # name has to be unique, to not overwrite uploads of other matrix runs. sha1 is optional and only to differentiate
-          # when locally dowloading and comparing results of different workflow runs.
-          name: test-results-${{ github.sha }}-linux-${{ matrix.platform }}-qemu-${{ matrix.default-channel }}-${{ matrix.python-version }}
-          path: |
-            .coverage
-            test-report.xml
-          retention-days: 1
-
->>>>>>> 511cc6ae
   # macos test suite
   macos:
     # only run test suite if there are code changes
@@ -552,33 +354,6 @@
     strategy:
       fail-fast: false
       matrix:
-<<<<<<< HEAD
-        include:
-          - default-channel: 'conda-forge'
-            python-version: '3.9'
-            test-type: 'unit'
-            test-group: '1'
-          - default-channel: 'conda-forge'
-            python-version: '3.9'
-            test-type: 'unit'
-            test-group: '2'
-          - default-channel: 'conda-forge'
-            python-version: '3.9'
-            test-type: 'unit'
-            test-group: '3'
-          - default-channel: 'defaults'
-            python-version: '3.9'
-            test-type: 'integration'
-            test-group: '1'
-          - default-channel: 'defaults'
-            python-version: '3.9'
-            test-type: 'integration'
-            test-group: '2'
-          - default-channel: 'defaults'
-            python-version: '3.9'
-            test-type: 'integration'
-            test-group: '3'
-=======
         default-channel: ['defaults', 'conda-forge']
         python-version: ['3.9']
         test-type: ['unit', 'integration']
@@ -597,11 +372,10 @@
             default-channel: 'conda-forge'
           - test-type: unit
             default-channel: 'defaults'
->>>>>>> 511cc6ae
     env:
       OS: macOS
       PYTHON: ${{ matrix.python-version }}
-      TEST_SPLITS: 3
+      TEST_SPLITS: ${{ matrix.test-splits }}
       TEST_GROUP: ${{ matrix.test-group }}
     steps:
       - name: Checkout conda/conda # CONDA-LIBMAMBA-SOLVER CHANGE
