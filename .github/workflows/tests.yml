name: Tests

on:
  push:
    branches:
      - main
    paths-ignore:
      - "docs/**"
  pull_request:
    paths-ignore:
      - "docs/**"
  schedule:
    - cron: "15 6 * * 1-5"  # Mon to Fri, 6:15am

concurrency:
  group: ${{ github.workflow }}-${{ github.event.pull_request.number || github.sha }}
  cancel-in-progress: true

env:
  CONDA_SOLVER: libmamba

jobs:
  linux:
    name: Linux, Python ${{ matrix.python-version }}, ${{ matrix.default-channel }}
    runs-on: ubuntu-latest
    strategy:
      fail-fast: false
      matrix:
        include:
<<<<<<< HEAD
          - python-version: "3.7"
            default-channel: defaults
=======
>>>>>>> 511cc6ae
          - python-version: "3.8"
            default-channel: defaults
          - python-version: "3.9"
            default-channel: defaults
          - python-version: "3.10"
            default-channel: conda-forge

    env:
      OS: "linux"
      PYTHON: ${{ matrix.python-version }}

    steps:
      - name: Checkout our source
        uses: actions/checkout@v3
        with:
          path: conda-libmamba-solver
          fetch-depth: 0

      - name: Checkout conda
        uses: actions/checkout@v3
        with:
          fetch-depth: 0
          repository: conda/conda
          path: conda

      - name: Python ${{ matrix.python-version }}
        run: >
          docker run
          --rm
          -v ${GITHUB_WORKSPACE}/conda:/opt/conda-src
          -v ${GITHUB_WORKSPACE}/conda-libmamba-solver:/opt/conda-libmamba-solver-src
          -e TEST_SPLITS
          -e TEST_GROUP
          -e CONDA_SOLVER
          ghcr.io/conda/conda-ci:main-linux-python${{ matrix.python-version }}${{ matrix.default-channel == 'conda-forge' && '-conda-forge' || '' }}
          bash -c "sudo env CONDA_SOLVER=classic \
                        /opt/conda/condabin/conda install -p /opt/conda \
                        --repodata-fn=repodata.json --update-specs \
                        --file /opt/conda-libmamba-solver-src/dev/requirements.txt \
                        --file /opt/conda-libmamba-solver-src/tests/requirements.txt &&
                   /opt/conda/bin/python -m pip install /opt/conda-libmamba-solver-src --no-deps -vvv &&
                   source /opt/conda-src/dev/linux/bashrc.sh &&
                   /opt/conda/bin/python -m pytest /opt/conda-libmamba-solver-src -vv -m 'not slow'"

  macos:
    name: MacOS, Python ${{ matrix.python-version }}, ${{ matrix.default-channel }}
    runs-on: macos-latest
    strategy:
      fail-fast: false
      matrix:
<<<<<<< HEAD
        python-version: ["3.8", "3.9", "3.10"]
        default-channel: ["conda-forge"]
        include:
          - python-version: "3.7"
=======
        python-version: ["3.9", "3.10"]
        default-channel: ["conda-forge"]
        include:
          - python-version: "3.8"
>>>>>>> 511cc6ae
            default-channel: "defaults"

    env:
      OS: "macos"
      PYTHON: ${{ matrix.python-version }}

    steps:
      - name: Checkout our source
        uses: actions/checkout@v3
        with:
          path: conda-libmamba-solver
          fetch-depth: 0

      - name: Checkout conda
        uses: actions/checkout@v3
        with:
          fetch-depth: 0
          repository: conda/conda
          path: conda

      - uses: conda-incubator/setup-miniconda@v2
        name: Setup miniconda for defaults
        if: matrix.default-channel == 'defaults'
        env:
          CONDA_SOLVER: classic
        with:
          activate-environment: conda-test-env
          miniconda-version: latest
          python-version: ${{ matrix.python-version }}

      - uses: conda-incubator/setup-miniconda@v2
        name: Setup miniconda for conda-forge
        if: matrix.default-channel == 'conda-forge'
        env:
          CONDA_SOLVER: classic
        with:
          activate-environment: conda-test-env
          miniforge-version: latest
          python-version: ${{ matrix.python-version }}

      - name: Setup environment
        shell: bash -el {0}
        working-directory: conda
        env:
          # with 4.12 out, ensure classic is used to install conda-libmamba-solver deps
          # otherwise it will error out because it can't be imported yet!
          CONDA_SOLVER: classic
        run: |
          set -euxo pipefail
          # restoring the default for changeps1 to have parity with dev
          conda config --set changeps1 true
          # install all test requirements
          conda install --yes \
            --file tests/requirements.txt \
            --file ../conda-libmamba-solver/dev/requirements.txt \
            --file ../conda-libmamba-solver/tests/requirements.txt \
            python=${{ matrix.python-version }}
          conda update openssl ca-certificates certifi
          conda info
          python -c "from importlib_metadata import version; print('libmambapy', version('libmambapy'))"

      - name: Install conda-libmamba-solver
        shell: bash -el {0}
        working-directory: conda-libmamba-solver
        run: |
          python -m pip install . -vv --no-deps

      - name: Python ${{ matrix.python-version }}
        shell: bash -el {0}
        working-directory: conda
        run: |
          eval "$(sudo ${CONDA_PREFIX}/bin/python -m conda init bash --dev)"
          python -m pytest ${GITHUB_WORKSPACE}/conda-libmamba-solver -vv -m "not slow"

  windows:
    name: Windows, Python ${{ matrix.python-version }}, ${{ matrix.default-channel }}
    runs-on: windows-latest
    strategy:
      fail-fast: false
      matrix:
<<<<<<< HEAD
        python-version: ["3.8", "3.9", "3.10"]
        default-channel: [conda-forge]
        include:
          - python-version: "3.7"
=======
        python-version: ["3.8", "3.10"]
        default-channel: [conda-forge]
        include:
          - python-version: "3.9"
>>>>>>> 511cc6ae
            default-channel: defaults

    env:
      OS: "windows"
      PYTHON: ${{ matrix.python-version }}

    steps:
      - name: Checkout our source
        uses: actions/checkout@v3
        with:
          path: conda-libmamba-solver
          fetch-depth: 0

      - name: Checkout conda
        uses: actions/checkout@v3
        with:
          fetch-depth: 0
          repository: conda/conda
          path: conda

      - name: Set temp dirs correctly
        # https://github.com/actions/virtual-environments/issues/712
        run: |
          echo "TMPDIR=$env:USERPROFILE\AppData\Local\Temp" >> $env:GITHUB_ENV
          echo "TEMP=$env:USERPROFILE\AppData\Local\Temp" >> $env:GITHUB_ENV
          echo "TMP=$env:USERPROFILE\AppData\Local\Temp" >> $env:GITHUB_ENV

      - name: Setup environment
        shell: cmd
        working-directory: conda
        env:
          # with 4.12 out, ensure classic is used to install conda-libmamba-solver deps
          # otherwise it will error out because it can't be imported yet!
          CONDA_SOLVER: classic
          CONDA_CHANNELS: ${{ matrix.default-channel }}
          CONDA_CHANNEL_PRIORITY: ${{ matrix.default-channel == 'conda-forge' && 'strict' || 'flexible' }}
        run: |
          :: add mamba to requirements
          type ..\conda-libmamba-solver\dev\requirements.txt >> .\tests\requirements.txt
          type ..\conda-libmamba-solver\tests\requirements.txt >> .\tests\requirements.txt
          if errorlevel 1 exit 1
          :: initialize conda dev
          call .\dev\windows\setup.bat
          if errorlevel 1 exit 1
          call .\dev-init.bat
          if errorlevel 1 exit 1
          python -c "from importlib_metadata import version; print('libmambapy', version('libmambapy'))"
          if errorlevel 1 exit 1
          conda info -a
          if errorlevel 1 exit 1

      - name: Install conda-libmamba-solver
        shell: cmd
        working-directory: conda
        run: |
          call .\dev-init.bat
          if errorlevel 1 exit 1
          python -m pip install --no-deps -vv "%GITHUB_WORKSPACE%\conda-libmamba-solver"
          if errorlevel 1 exit 1

      - name: Python ${{ matrix.python-version }}
        shell: cmd
        working-directory: conda
        run: |
          CALL dev-init.bat
          if errorlevel 1 exit 1
          python -m pytest "%GITHUB_WORKSPACE%\conda-libmamba-solver" -vv -m "not slow" --timeout=600
          if errorlevel 1 exit 1

  analyze:
    name: Analyze test results
    needs: [windows, linux, macos]
    if: always()
    runs-on: ubuntu-latest
    steps:
      - name: Download test results
        uses: actions/download-artifact@v3

      - name: Upload combined test results
        # provides one downloadable archive of all .coverage/test-report.xml files
        # of all matrix runs for further analysis.
        uses: actions/upload-artifact@v3
        with:
          name: test-results-${{ github.sha }}-all
          path: test-results-${{ github.sha }}-*
          retention-days: 90  # default: 90

      - name: Test Summary
        uses: test-summary/action@v2
        with:
          paths: ./test-results-${{ github.sha }}-**/test-report*.xml

      - name: Decide whether the needed jobs succeeded or failed
        uses: re-actors/alls-green@release/v1
        with:
          jobs: ${{ toJSON(needs) }}

      - name: Report failures
        if: github.event_name == 'schedule' && failure()
        uses: JasonEtco/create-an-issue@v2
        env:
          GITHUB_TOKEN: ${{ secrets.CONDA_LIBMAMBA_SOLVER_ISSUES }}
          RUN_ID: ${{ github.run_id }}
          TITLE: "Scheduled tests failed"
        with:
          filename: .github/TEST_FAILURE_REPORT_TEMPLATE.md
          update_existing: true

  build:
    name: Canary Build
    needs: [analyze]
    # only build canary build if
    # only build canary build if
    # - prior steps succeeded,
    # - this is the main repo, and
    # - we are on the main (or feature) branch
    if: >-
      success()
      && !github.event.repository.fork
      && (
        github.ref_name == 'main'
        || startsWith(github.ref_name, 'feature/')
      )
    strategy:
      matrix:
        include:
          - runner: ubuntu-latest
            subdir: noarch
    env:
      CONDA_SOLVER: classic
    runs-on: ${{ matrix.runner }}
    steps:
      # Clean checkout of specific git ref needed for package metadata version
      # which needs env vars GIT_DESCRIBE_TAG and GIT_BUILD_STR:
      - uses: actions/checkout@v3
        with:
          ref: ${{ github.ref }}
          clean: true
          fetch-depth: 0

      - name: Create and upload canary build
        uses: conda/actions/canary-release@v22.11.1
        with:
          package-name: ${{ github.event.repository.name }}
          subdir: ${{ matrix.subdir }}
          anaconda-org-channel: conda-canary
          anaconda-org-label: ${{ github.ref_name == 'main' && 'dev' || github.ref_name }}
          anaconda-org-token: ${{ secrets.ANACONDA_ORG_CONDA_CANARY_TOKEN }}
          conda-build-arguments: '--override-channels -c conda-forge -c defaults'<|MERGE_RESOLUTION|>--- conflicted
+++ resolved
@@ -27,11 +27,6 @@
       fail-fast: false
       matrix:
         include:
-<<<<<<< HEAD
-          - python-version: "3.7"
-            default-channel: defaults
-=======
->>>>>>> 511cc6ae
           - python-version: "3.8"
             default-channel: defaults
           - python-version: "3.9"
@@ -82,17 +77,10 @@
     strategy:
       fail-fast: false
       matrix:
-<<<<<<< HEAD
-        python-version: ["3.8", "3.9", "3.10"]
-        default-channel: ["conda-forge"]
-        include:
-          - python-version: "3.7"
-=======
         python-version: ["3.9", "3.10"]
         default-channel: ["conda-forge"]
         include:
           - python-version: "3.8"
->>>>>>> 511cc6ae
             default-channel: "defaults"
 
     env:
@@ -173,17 +161,10 @@
     strategy:
       fail-fast: false
       matrix:
-<<<<<<< HEAD
-        python-version: ["3.8", "3.9", "3.10"]
-        default-channel: [conda-forge]
-        include:
-          - python-version: "3.7"
-=======
         python-version: ["3.8", "3.10"]
         default-channel: [conda-forge]
         include:
           - python-version: "3.9"
->>>>>>> 511cc6ae
             default-channel: defaults
 
     env:
