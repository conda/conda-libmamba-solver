--- conflicted
+++ resolved
@@ -179,25 +179,14 @@
           -m "${{ env.PYTEST_MARKER }}"
 
       # CONDA-LIBMAMBA-SOLVER CHANGE
-      - name: Initialize conda for conda-libmamba-solver tests
+      - name: Run conda-libmamba-solver Tests
         working-directory: conda-libmamba-solver
         if: ${{ matrix.test-type == 'conda-libmamba-solver' }}
-        run: |
-          python -m pip install -e ../conda/ --no-deps
-          python -m conda init --all
-
-      - name: conda-libmamba-solver tests
-        working-directory: conda-libmamba-solver
-        if: ${{ matrix.test-type == 'conda-libmamba-solver' }}
-<<<<<<< HEAD
-        run: |
-=======
         shell: bash -el {0}
         run: |
           python -m pip install -e ../conda/ --no-deps
           python -m conda init --all
           . $CONDA_PREFIX/etc/profile.d/conda.sh
->>>>>>> 29e1ab6b
           python -m pytest -vv -m "not slow" --reruns=${{ env.PYTEST_RERUN_FAILURES }} --durations=16
       #/ CONDA-LIBMAMBA-SOLVER CHANGE
 
