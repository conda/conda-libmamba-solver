--- conflicted
+++ resolved
@@ -714,22 +714,7 @@
         || startsWith(github.ref_name, 'feature/')
         || endsWith(github.ref_name, '.x')
       )
-<<<<<<< HEAD
-    strategy:
-      matrix:
-        include:
-          - runner: ubuntu-latest
-            subdir: linux-64
-          - runner: macos-13
-            subdir: osx-64
-          - runner: macos-14
-            subdir: osx-arm64
-          - runner: windows-latest
-            subdir: win-64
-    runs-on: ${{ matrix.runner }}
-=======
     runs-on: ubuntu-latest
->>>>>>> ab4fb72f
     steps:
       # Clean checkout of specific git ref needed for package metadata version
       # which needs env vars GIT_DESCRIBE_TAG and GIT_BUILD_STR:
