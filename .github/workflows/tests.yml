name: Tests

on:
  # https://docs.github.com/en/webhooks-and-events/webhooks/webhook-events-and-payloads#push
  push:
    branches:
      - main
      - feature/**
      - '[0-9].*.x'  # e.g., 4.14.x
      - '[0-9][0-9].*.x'  # e.g., 23.3.x

  # https://docs.github.com/en/webhooks-and-events/webhooks/webhook-events-and-payloads#pull_request
  pull_request:

  # https://docs.github.com/en/webhooks-and-events/webhooks/webhook-events-and-payloads#workflow_dispatch
  workflow_dispatch:

  # CONDA-LIBMAMBA-SOLVER CHANGE
  schedule:
    - cron: "15 7 * * 1-5"  # Mon to Fri, 7:15am
  # /CONDA-LIBMAMBA-SOLVER CHANGE

concurrency:
  # Concurrency group that uses the workflow name and PR number if available
  # or commit SHA as a fallback. If a new build is triggered under that
  # concurrency group while a previous build is running it will be canceled.
  # Repeated pushes to a PR will cancel all previous builds, while multiple
  # merges to main will not cancel.
  group: ${{ github.workflow }}-${{ github.event.pull_request.number || github.sha }}
  # cancel-in-progress: true

env:
  # https://conda.github.io/conda-libmamba-solver/user-guide/configuration/#advanced-options
  CONDA_LIBMAMBA_SOLVER_NO_CHANNELS_FROM_INSTALLED: true
  PYTEST_RERUN_FAILURES: 3
  # See https://github.com/conda/conda/pull/13694
  # we can't break classic from here; no need to test it
  # those tests will still be available for local debugging if necessary
  CONDA_TEST_SOLVERS: libmamba

jobs:
  # detect whether any code changes are included in this PR
  changes:
    runs-on: ubuntu-latest
    permissions:
      # necessary to detect changes
      # https://github.com/dorny/paths-filter#supported-workflows
      pull-requests: read
    outputs:
      code: ${{ steps.filter.outputs.code }}
    steps:
      - name: Checkout Source
        uses: actions/checkout@11bd71901bbe5b1630ceea73d27597364c9af683 # v4.2.2
        # dorny/paths-filter needs git clone for non-PR events
        # https://github.com/dorny/paths-filter#supported-workflows
        if: github.event_name != 'pull_request'

      - name: Filter Changes
        uses: dorny/paths-filter@de90cc6fb38fc0963ad72b210f1f284cd68cea36 # v3.0.2
        id: filter
        with:
          # CONDA-LIBMAMBA-SOLVER CHANGE
          # changed some paths:
          filters: |
            code:
              - 'conda_libmamba_solver/**'
              - '*.py'
              - '.github/workflows/tests.yml'
              - 'tests/**'
              - 'dev/requirements.txt'
              - 'pyproject.toml'
          # /CONDA-LIBMAMBA-SOLVER CHANGE

  # windows test suite
  windows:
    # only run test suite if there are code changes
    needs: changes
    if: needs.changes.outputs.code == 'true'

    runs-on: windows-latest
    strategy:
      fail-fast: false
      matrix:
        # test lower version (w/ defaults) and upper version (w/ defaults and conda-forge)
        # python-version: ['3.9', '3.11', '3.12']  # CONDA-LIBMAMBA-SOLVER CHANGE
        # default-channel: [defaults, conda-forge]
        # test-type: [conda-libmamba-solver, unit, integration]  # CONDA-LIBMAMBA-SOLVER CHANGE
        # test-group: [1, 2, 3]
        # exclude:
        #   - default-channel: conda-forge
        #     python-version: '3.9'
        #   - default-channel: defaults  # CONDA-LIBMAMBA-SOLVER CHANGE
        #     python-version: '3.11'  # CONDA-LIBMAMBA-SOLVER CHANGE
        #   - default-channel: conda-forge  # CONDA-LIBMAMBA-SOLVER CHANGE
        #     python-version: '3.12'  # CONDA-LIBMAMBA-SOLVER CHANGE
        #   - test-type: unit
        #     test-group: 3
        #   - test-type: conda-libmamba-solver  # CONDA-LIBMAMBA-SOLVER CHANGE
        #     test-group: 2  # CONDA-LIBMAMBA-SOLVER CHANGE
        #   - test-type: conda-libmamba-solver  # CONDA-LIBMAMBA-SOLVER CHANGE
        #     test-group: 3  # CONDA-LIBMAMBA-SOLVER CHANGE
        # test-type: [conda-libmamba-solver, unit, integration]
        test-type: [unit, integration]
        test-group: [1, 2, 3]
        patch: ['true', 'true', 'true', 'true', 'true', 'false']
        python-version: ['3.11']
        default-channel: [conda-forge]
        exclude:
          - test-type: unit
            test-group: 3
          - test-type: conda-libmamba-solver
            test-group: 2
          - test-type: conda-libmamba-solver
            test-group: 3
    env:
      ErrorActionPreference: Stop  # powershell exit immediately on error
      PYTEST_MARKER: ${{ matrix.test-type == 'unit' && 'not integration' || 'integration' }}
      PYTEST_SPLITS: ${{ matrix.test-type == 'unit' && '2' || '3' }}
      REQUIREMENTS_TRUSTSTORE: ${{ contains('3.10|3.11|3.12', matrix.python-version) && '--file tests\requirements-truststore.txt' || '' }}

    steps:
      - name: Checkout conda/conda # CONDA-LIBMAMBA-SOLVER CHANGE
        uses: actions/checkout@11bd71901bbe5b1630ceea73d27597364c9af683 # v4.2.2
        with:
          fetch-depth: 0
          repository: conda/conda  # CONDA-LIBMAMBA-SOLVER CHANGE
          path: conda  # CONDA-LIBMAMBA-SOLVER CHANGE

      # CONDA-LIBMAMBA-SOLVER CHANGE
      - name: Checkout conda-libmamba-solver
        uses: actions/checkout@11bd71901bbe5b1630ceea73d27597364c9af683 # v4.2.2
        with:
          fetch-depth: 0
          path: conda-libmamba-solver
      # /CONDA-LIBMAMBA-SOLVER CHANGE

      - name: Hash + Timestamp
        shell: bash  # use bash to run date command
        run: echo "HASH=${{ runner.os }}-${{ runner.arch }}-Py${{ matrix.python-version }}-${{ matrix.default-channel }}-${{ matrix.test-type }}-${{ matrix.test-group }}-$(date +%s)" >> $GITHUB_ENV

<<<<<<< HEAD
      # - name: Cache Conda
      #   uses: actions/cache@6849a6489940f00c2f30c0fb92c6274307ccb58a # v4.1.2
      #   with:
      #     path: ~/conda_pkgs_dir
      #     key: cache-${{ env.HASH }}
=======
      - name: Cache Conda
        uses: actions/cache@1bd1e32a3bdc45362d1e726936510720a7c30a57 # v4.2.0
        with:
          path: ~/conda_pkgs_dir
          key: cache-${{ env.HASH }}
>>>>>>> 84442ceb

      - name: Setup Miniconda
        uses: conda-incubator/setup-miniconda@d2e6a045a86077fb6cad6f5adf368e9076ddaa8d # v3.1.0
        with:
          # CONDA-LIBMAMBA-SOLVER CHANGE: add conda\
          condarc-file: conda\.github\condarc-${{ matrix.default-channel }}
          run-post: false  # skip post cleanup

      - name: Conda Install
        working-directory: conda  # CONDA-LIBMAMBA-SOLVER CHANGE
        # CONDA-LIBMAMBA-SOLVER CHANGE: add conda-libmamba-solver requirements.txt
        run: >
          conda install
          --yes
          --file tests\requirements.txt
          --file tests\requirements-${{ runner.os }}.txt
          --file tests\requirements-ci.txt
          --file tests\requirements-s3.txt
          --file ..\conda-libmamba-solver\dev\requirements.txt
          ${{ matrix.test-type == 'conda-libmamba-solver' && '--file ..\\conda-libmamba-solver\\tests\\requirements.txt' || '' }}
          ${{ env.REQUIREMENTS_TRUSTSTORE }}
          python=${{ matrix.python-version }}

      # CONDA-LIBMAMBA-SOLVER CHANGE
      - name: Install conda-libmamba-solver
        run: python -m pip install -e conda-libmamba-solver/ -vv --no-deps
      #/ CONDA-LIBMAMBA-SOLVER CHANGE

      - name: Patch libmamba(py)
        shell: bash -exl {0}
        if: matrix.patch == 'true'
        env:
          # PATCHED_URL: "https://github.com/jaimergp/libmambapy-windows-segfaults/releases/download/2024-12-20/mamba-custom-debug-build-202412201638.zip"
          # PATCHED_URL: "https://github.com/jaimergp/libmambapy-windows-segfaults/releases/download/2024-12-23/mamba-custom-debug-build-202412231240-no_transaction_order.zip"
          # PATCHED_URL: "https://github.com/jaimergp/libmambapy-windows-segfaults/releases/download/2024-12-24/mamba-custom-debug-build-202412241126.zip"
          # PATCHED_URL: "https://github.com/jaimergp/libmambapy-windows-segfaults/releases/download/2025-01-02/mamba-custom-debug-build-202501021424.zip"
          # PATCHED_URL: "https://github.com/jaimergp/libmambapy-windows-segfaults/releases/download/2025-01-06/mamba-custom-debug-build-202501061632.zip"
          PATCHED_URL: "https://github.com/jaimergp/libmambapy-windows-segfaults/releases/download/2025-01-16/mamba-custom-debug-build-20250106-preview_143_crt.zip"
        run: |
          curl -sL -o libmamba.zip "$PATCHED_URL"
          7z x libmamba.zip
          cd mamba-custom-debug-build/
          cp -r Library Lib "$CONDA_PREFIX/"
          ls -alh "$CONDA_PREFIX/Library/bin"

      - name: Conda Info
        run: python -m conda info --verbose

      - name: Conda Config
        run: conda config --show-sources

      - name: Conda List
        run: conda list --show-channel-urls

      - name: Run Upstream Tests
        working-directory: conda  # CONDA-LIBMAMBA-SOLVER CHANGE
        timeout-minutes: 100
        if: ${{ matrix.test-type != 'conda-libmamba-solver' }}  # CONDA-LIBMAMBA-SOLVER CHANGE
        run: |
          python -c "import libmambapy, pytest; pytest.main(
            [
              '-s',
              '--cov=conda',
              '--durations-path=durations\${{ runner.os }}.json',
              '--group=${{ matrix.test-group }}',
              '--splits=${{ env.PYTEST_SPLITS }}',
              '--reruns=${{ env.PYTEST_RERUN_FAILURES }}',
              '-m',
              '${{ env.PYTEST_MARKER }}',
            ]
          )"

      # CONDA-LIBMAMBA-SOLVER CHANGE
      - name: Run conda-libmamba-solver Tests
        working-directory: conda-libmamba-solver
        if: ${{ matrix.test-type == 'conda-libmamba-solver' }}
        shell: bash -el {0}
        timeout-minutes: 100
        run: |
          python -m pip install -e ../conda/ --no-deps
          python -m conda init --all
          . $CONDA_PREFIX/etc/profile.d/conda.sh
          python -c "import libmambapy, pytest; pytest.main(
            [
              '-vv',
              '-s',
              '-m',
              'not slow',
              '--reruns=${{ env.PYTEST_RERUN_FAILURES }}',
              '--durations=16',
            ]
          )"
      #/ CONDA-LIBMAMBA-SOLVER CHANGE

      - name: Upload Coverage
        uses: codecov/codecov-action@1e68e06f1dbfde0e4cefc87efeba9e4643565303 # v5.1.2
        if: false  # CONDA-LIBMAMBA-SOLVER CHANGE
        with:
          flags: ${{ runner.os }},${{ runner.arch }},${{ matrix.python-version }},${{ matrix.test-type }}

<<<<<<< HEAD
      # - name: Upload Test Results
      #   if: '!cancelled()'
      #   uses: actions/upload-artifact@b4b15b8c7c6ac21ea08fcf65892d2ee8f75cf882 # v4.4.3
      #   with:
      #     name: test-results-${{ env.HASH }}
      #     # CONDA-LIBMAMBA-SOLVER CHANGE: need to prepend conda/ to the paths
      #     path: |
      #       conda\.coverage
      #       conda\durations\${{ runner.os }}.json
      #       conda\test-report.xml
      #     retention-days: 1  # temporary, combined in aggregate below
=======
      - name: Upload Test Results
        if: '!cancelled()'
        uses: actions/upload-artifact@6f51ac03b9356f520e9adb1b1b7802705f340c2b # v4.5.0
        with:
          name: test-results-${{ env.HASH }}
          # CONDA-LIBMAMBA-SOLVER CHANGE: need to prepend conda/ to the paths
          path: |
            conda\.coverage
            conda\durations\${{ runner.os }}.json
            conda\test-report.xml
          retention-days: 1  # temporary, combined in aggregate below
>>>>>>> 84442ceb

  # linux test suite
  linux:
    # only run test suite if there are code changes
    needs: changes
    if: false
    # needs.changes.outputs.code == 'true'

    runs-on: ubuntu-latest
    defaults:
      run:
        # https://github.com/conda-incubator/setup-miniconda#use-a-default-shell
        shell: bash -el {0}  # bash exit immediately on error + login shell
    strategy:
      fail-fast: false
      matrix:
        # test all lower versions (w/ defaults) and upper version (w/ defaults and conda-forge)
        python-version: ['3.9', '3.10', '3.11', '3.12']
        default-channel: [defaults, conda-forge]
        test-type: [conda-libmamba-solver, unit, integration]  # CONDA-LIBMAMBA-SOLVER CHANGE
        test-group: [1, 2, 3]
        exclude:
          - python-version: '3.9'
            default-channel: conda-forge
          - python-version: '3.10'
            default-channel: conda-forge
          - python-version: '3.11'  # CONDA-LIBMAMBA-SOLVER CHANGE
            default-channel: defaults  # CONDA-LIBMAMBA-SOLVER CHANGE
          - python-version: '3.12'
            default-channel: conda-forge
          - test-type: unit
            test-group: 3
          - test-type: conda-libmamba-solver  # CONDA-LIBMAMBA-SOLVER CHANGE
            test-group: 2  # CONDA-LIBMAMBA-SOLVER CHANGE
          - test-type: conda-libmamba-solver  # CONDA-LIBMAMBA-SOLVER CHANGE
            test-group: 3  # CONDA-LIBMAMBA-SOLVER CHANGE
    env:
      PYTEST_MARKER: ${{ matrix.test-type == 'unit' && 'not integration' || 'integration' }}
      PYTEST_SPLITS: ${{ matrix.test-type == 'unit' && '2' || '3' }}
      REQUIREMENTS_TRUSTSTORE: ${{ contains('3.10|3.11|3.12', matrix.python-version) && '--file tests/requirements-truststore.txt' || '' }}

    steps:
      - name: Checkout conda/conda # CONDA-LIBMAMBA-SOLVER CHANGE
        uses: actions/checkout@11bd71901bbe5b1630ceea73d27597364c9af683 # v4.2.2
        with:
          fetch-depth: 0
          repository: conda/conda  # CONDA-LIBMAMBA-SOLVER CHANGE
          path: conda  # CONDA-LIBMAMBA-SOLVER CHANGE

      # CONDA-LIBMAMBA-SOLVER CHANGE
      - name: Checkout conda-libmamba-solver
        uses: actions/checkout@11bd71901bbe5b1630ceea73d27597364c9af683 # v4.2.2
        with:
          fetch-depth: 0
          path: conda-libmamba-solver
      # /CONDA-LIBMAMBA-SOLVER CHANGE

      - name: Hash + Timestamp
        run: echo "HASH=${{ runner.os }}-${{ runner.arch }}-Py${{ matrix.python-version }}-${{ matrix.default-channel }}-${{ matrix.test-type }}-${{ matrix.test-group }}-$(date -u "+%Y%m")" >> $GITHUB_ENV

      - name: Cache Conda
        uses: actions/cache@1bd1e32a3bdc45362d1e726936510720a7c30a57 # v4.2.0
        with:
          path: ~/conda_pkgs_dir
          key: cache-${{ env.HASH }}

      - name: Setup Miniconda
        uses: conda-incubator/setup-miniconda@d2e6a045a86077fb6cad6f5adf368e9076ddaa8d # v3.1.0
        with:
          # CONDA-LIBMAMBA-SOLVER CHANGE: add conda/
          condarc-file: conda/.github/condarc-${{ matrix.default-channel }}
          run-post: false  # skip post cleanup

      - name: Conda Install
        working-directory: conda
        run: >
          conda install
          --yes
          --file tests/requirements.txt
          --file tests/requirements-${{ runner.os }}.txt
          --file tests/requirements-ci.txt
          --file tests/requirements-s3.txt
          --file ../conda-libmamba-solver/dev/requirements.txt
          ${{ matrix.test-type == 'conda-libmamba-solver' && '--file ../conda-libmamba-solver/tests/requirements.txt' || '' }}
          ${{ env.REQUIREMENTS_TRUSTSTORE }}
          python=${{ matrix.python-version }}

      # CONDA-LIBMAMBA-SOLVER CHANGE
      - name: Install conda-libmamba-solver
        run: python -m pip install -e conda-libmamba-solver/ -vv --no-deps
      #/ CONDA-LIBMAMBA-SOLVER CHANGE

      - name: Conda Info
        run: python -m conda info --verbose

      - name: Conda Config
        run: conda config --show-sources

      - name: Conda List
        run: conda list --show-channel-urls

      - name: Run Tests
        working-directory: conda  # CONDA-LIBMAMBA-SOLVER CHANGE
        if: ${{ matrix.test-type != 'conda-libmamba-solver' }}  # CONDA-LIBMAMBA-SOLVER CHANGE
        run: python -m pytest
          --cov=conda
          --durations-path=durations/${{ runner.os }}.json
          --group=${{ matrix.test-group }}
          --splits=${{ env.PYTEST_SPLITS }}
          --reruns=${{ env.PYTEST_RERUN_FAILURES }}
          -m "${{ env.PYTEST_MARKER }}"

      # CONDA-LIBMAMBA-SOLVER CHANGE
      - name: Run conda-libmamba-solver Tests
        working-directory: conda-libmamba-solver
        if: ${{ matrix.test-type == 'conda-libmamba-solver' }}
        run: |
          python -m pip install -e ../conda/ --no-deps
          python -m conda init --all
          . $CONDA_PREFIX/etc/profile.d/conda.sh
          python -m pytest -vv -m "not slow" --reruns=${{ env.PYTEST_RERUN_FAILURES }} --durations=16
      #/ CONDA-LIBMAMBA-SOLVER CHANGE

      - name: Upload Coverage
        uses: codecov/codecov-action@1e68e06f1dbfde0e4cefc87efeba9e4643565303 # v5.1.2
        if: false # CONDA-LIBMAMBA-SOLVER CHANGE
        with:
          flags: ${{ runner.os }},${{ runner.arch }},${{ matrix.python-version }},${{ matrix.test-type }}

      - name: Upload Test Results
        if: '!cancelled()'
        uses: actions/upload-artifact@6f51ac03b9356f520e9adb1b1b7802705f340c2b # v4.5.0
        with:
          name: test-results-${{ env.HASH }}
          path: |
            conda/.coverage
            conda/durations/${{ runner.os }}.json
            conda/test-report.xml
          retention-days: 1  # temporary, combined in aggregate below

  # linux benchmarks
  linux-benchmarks:
    # only run test suite if there are code changes
    # CONDA-LIBMAMBA-SOLVER CHANGE
    # needs: changes
    if: false
    # needs.changes.outputs.code == 'true'
    #/ CONDA-LIBMAMBA-SOLVER CHANGE

    runs-on: ubuntu-latest
    defaults:
      run:
        # https://github.com/conda-incubator/setup-miniconda#use-a-default-shell
        shell: bash -el {0}  # bash exit immediately on error + login shell
    strategy:
      fail-fast: false
      matrix:
        python-version: ['3.12']
    env:
      REQUIREMENTS_TRUSTSTORE: ${{ contains('3.10|3.11|3.12', matrix.python-version) && '--file tests/requirements-truststore.txt' || '' }}

    steps:
      - name: Checkout Source
        uses: actions/checkout@11bd71901bbe5b1630ceea73d27597364c9af683 # v4.2.2
        with:
          fetch-depth: 0

      - name: Hash + Timestamp
        run: echo "HASH=${{ runner.os }}-${{ runner.arch }}-Py${{ matrix.python-version }}-benchmark-$(date -u "+%Y%m")" >> $GITHUB_ENV

      - name: Cache Conda
        uses: actions/cache@1bd1e32a3bdc45362d1e726936510720a7c30a57 # v4.2.0
        with:
          path: ~/conda_pkgs_dir
          key: cache-${{ env.HASH }}

      - name: Setup Miniconda
        uses: conda-incubator/setup-miniconda@d2e6a045a86077fb6cad6f5adf368e9076ddaa8d # v3.1.0
        with:
          condarc-file: .github/condarc-defaults
          run-post: false  # skip post cleanup

      - name: Conda Install
        run: conda install
          --yes
          --file tests/requirements.txt
          --file tests/requirements-${{ runner.os }}.txt
          --file tests/requirements-ci.txt
          --file tests/requirements-s3.txt
          --file tests/requirements-benchmarks.txt
          ${{ env.REQUIREMENTS_TRUSTSTORE }}
          python=${{ matrix.python-version }}

      - name: Conda Info
        run: python -m conda info --verbose

      - name: Conda Config
        run: conda config --show-sources

      - name: Conda List
        run: conda list --show-channel-urls

      - name: Run Benchmarks
        uses: CodSpeedHQ/action@513a19673a831f139e8717bf45ead67e47f00044 # v3.2.0
        with:
          token: ${{ secrets.CODSPEED_TOKEN }}
          run: $CONDA/envs/test/bin/pytest --codspeed

  # linux-qemu test suite
  linux-qemu:
    # only run test suite if there are code changes
    # CONDA-LIBMAMBA-SOLVER CHANGE
    # needs: changes
    if: false
    # needs.changes.outputs.code == 'true'
    #/ CONDA-LIBMAMBA-SOLVER CHANGE

    # Run one single fast test per docker+qemu emulated linux platform to test that
    # test execution is possible there (container+tools+dependencies work). Can be
    # changed / extended to run specific tests in case there are platform related
    # things to test. Running more tests is time consuming due to emulation
    # (factor 2-10x slower).
    runs-on: ubuntu-latest
    defaults:
      run:
        # https://github.com/conda-incubator/setup-miniconda#use-a-default-shell
        shell: bash -el {0}  # bash exit immediately on error + login shell
    strategy:
      fail-fast: false
      matrix:
        python-version: ['3.12']
        image: ['continuumio/miniconda3:latest', 'condaforge/miniforge3:latest']
        platform: [arm64, ppc64le, s390x]
        exclude:
          - image: 'continuumio/miniconda3:latest'
            platform: ppc64le
          - image: 'condaforge/miniforge3:latest'
            platform: s390x

    steps:
      - name: Checkout Source
        uses: actions/checkout@11bd71901bbe5b1630ceea73d27597364c9af683 # v4.2.2
        with:
          fetch-depth: 0

      - name: Setup QEMU
        uses: docker/setup-qemu-action@49b3bc8e6bdd4a60e6116a5414239cba5943d3cf # v3.2.0

      - name: Run Tests
        run: docker run
          --rm
          --volume ${PWD}:/opt/conda-src
          --workdir /opt/conda-src
          --platform linux/${{ matrix.platform }}
          ${{ matrix.image }}
          bash -lc
          ". /opt/conda/etc/profile.d/conda.sh
          && set -x
          && conda create
            --name test
            --yes
            --file tests/requirements.txt
            --file tests/requirements-${{ runner.os }}.txt
            --file tests/requirements-ci.txt
            python=${{ matrix.python-version }}
          && conda activate test
          && python -m conda info --verbose
          && conda config --show-sources
          && conda list --show-channel-urls
          && python -m pytest tests/test_api.py::test_DepsModifier_contract"

  # macos test suite
  macos:
    # only run test suite if there are code changes
    needs: changes
    if: false
    # needs.changes.outputs.code == 'true'

    runs-on: ${{ (matrix.arch == 'osx-64' && 'macos-13') || 'macos-14' }}
    defaults:
      run:
        # https://github.com/conda-incubator/setup-miniconda#use-a-default-shell
        shell: bash -el {0}  # bash exit immediately on error + login shell
    strategy:
      fail-fast: false
      matrix:
        # test lower version (w/ osx-64 & defaults & unit tests) and upper version (w/ osx-arm64 & conda-forge & integration tests)
        arch: [osx-64, osx-arm64]
        python-version: ['3.9', '3.12']
        default-channel: [defaults, conda-forge]
        test-type: [conda-libmamba-solver, unit, integration]  # CONDA-LIBMAMBA-SOLVER CHANGE
        test-group: [1, 2, 3]
        exclude:
          - arch: osx-64
            python-version: '3.12'
          - arch: osx-64
            default-channel: conda-forge
          - arch: osx-64
            test-type: integration
          - arch: osx-arm64
            python-version: '3.9'
          - arch: osx-arm64
            default-channel: defaults
          - arch: osx-arm64
            test-type: unit
          - arch: osx-arm64  # CONDA-LIBMAMBA-SOLVER CHANGE
            test-type: conda-libmamba-solver  # CONDA-LIBMAMBA-SOLVER CHANGE
          - test-type: unit
            test-group: 3
          - test-type: conda-libmamba-solver  # CONDA-LIBMAMBA-SOLVER CHANGE
            test-group: 2  # CONDA-LIBMAMBA-SOLVER CHANGE
          - test-type: conda-libmamba-solver  # CONDA-LIBMAMBA-SOLVER CHANGE
            test-group: 3  # CONDA-LIBMAMBA-SOLVER CHANGE
    env:
      PYTEST_MARKER: ${{ matrix.test-type == 'unit' && 'not integration' || 'integration' }}
      PYTEST_SPLITS: ${{ matrix.test-type == 'unit' && '2' || '3' }}
      REQUIREMENTS_TRUSTSTORE: ${{ contains('3.10|3.11|3.12', matrix.python-version) && '--file tests/requirements-truststore.txt' || '' }}

    steps:
      - name: Checkout conda/conda # CONDA-LIBMAMBA-SOLVER CHANGE
        uses: actions/checkout@11bd71901bbe5b1630ceea73d27597364c9af683 # v4.2.2
        with:
          fetch-depth: 0
          repository: conda/conda  # CONDA-LIBMAMBA-SOLVER CHANGE
          path: conda  # CONDA-LIBMAMBA-SOLVER CHANGE

      # CONDA-LIBMAMBA-SOLVER CHANGE
      - name: Checkout conda-libmamba-solver
        uses: actions/checkout@11bd71901bbe5b1630ceea73d27597364c9af683 # v4.2.2
        with:
          fetch-depth: 0
          path: conda-libmamba-solver
      # /CONDA-LIBMAMBA-SOLVER CHANGE

      - name: Hash + Timestamp
        run: echo "HASH=${{ runner.os }}-${{ runner.arch }}-Py${{ matrix.python-version }}-${{ matrix.default-channel }}-${{ matrix.test-type }}-${{ matrix.test-group }}-$(date -u "+%Y%m")" >> $GITHUB_ENV

      - name: Cache Conda
        uses: actions/cache@1bd1e32a3bdc45362d1e726936510720a7c30a57 # v4.2.0
        with:
          path: ~/conda_pkgs_dir
          key: cache-${{ env.HASH }}

      - name: Setup Miniconda
        uses: conda-incubator/setup-miniconda@d2e6a045a86077fb6cad6f5adf368e9076ddaa8d # v3.1.0
        with:
          # CONDA-LIBMAMBA-SOLVER CHANGE: add conda/
          condarc-file: conda/.github/condarc-${{ matrix.default-channel }}
          run-post: false  # skip post cleanup
          # conda not preinstalled in arm64 runners
          miniconda-version: ${{ (matrix.default-channel == 'defaults' && matrix.arch == 'osx-arm64') && 'latest' || null }}
          miniforge-version: ${{ (matrix.default-channel == 'conda-forge' && matrix.arch == 'osx-arm64') && 'latest' || null }}
          architecture: ${{ runner.arch }}

      - name: Conda Install
        working-directory: conda # CONDA-LIBMAMBA-SOLVER CHANGE
        # CONDA-LIBMAMBA-SOLVER CHANGE: add conda-libmamba-solver requirements.txt
        run: >
          conda install
          --yes
          --file tests/requirements.txt
          --file tests/requirements-ci.txt
          --file tests/requirements-s3.txt
          --file ../conda-libmamba-solver/dev/requirements.txt
          ${{ matrix.test-type == 'conda-libmamba-solver' && '--file ../conda-libmamba-solver/tests/requirements.txt' || '' }}
          ${{ env.REQUIREMENTS_TRUSTSTORE }}
          python=${{ matrix.python-version }}

      # CONDA-LIBMAMBA-SOLVER CHANGE
      - name: Install conda-libmamba-solver
        run: python -m pip install -e conda-libmamba-solver/ -vv --no-deps
      #/ CONDA-LIBMAMBA-SOLVER CHANGE

      - name: Conda Info
        run: python -m conda info --verbose

      - name: Conda Config
        run: conda config --show-sources

      - name: Conda List
        run: conda list --show-channel-urls

      - name: Run Tests
        working-directory: conda  # CONDA-LIBMAMBA-SOLVER CHANGE
        if: ${{ matrix.test-type != 'conda-libmamba-solver' }}  # CONDA-LIBMAMBA-SOLVER CHANGE
        run: python -m pytest
          --cov=conda
          --durations-path=durations/${{ runner.os }}.json
          --group=${{ matrix.test-group }}
          --splits=${{ env.PYTEST_SPLITS }}
          --reruns=${{ env.PYTEST_RERUN_FAILURES }}
          -m "${{ env.PYTEST_MARKER }}"

      # CONDA-LIBMAMBA-SOLVER CHANGE
      - name: Run conda-libmamba-solver Tests
        working-directory: conda-libmamba-solver
        if: ${{ matrix.test-type == 'conda-libmamba-solver' }}
        run: |
          python -m pip install -e ../conda/ --no-deps
          python -m conda init --all
          . $CONDA_PREFIX/etc/profile.d/conda.sh
          python -m pytest -vv -m "not slow" --reruns=${{ env.PYTEST_RERUN_FAILURES }} --durations=16
      #/ CONDA-LIBMAMBA-SOLVER CHANGE

      - name: Upload Coverage
        uses: codecov/codecov-action@1e68e06f1dbfde0e4cefc87efeba9e4643565303 # v5.1.2
        if: false  # CONDA-LIBMAMBA-SOLVER CHANGE
        with:
          flags: ${{ runner.os }},${{ runner.arch }},${{ matrix.python-version }},${{ matrix.test-type }}

      - name: Upload Test Results
        if: '!cancelled()'
        uses: actions/upload-artifact@6f51ac03b9356f520e9adb1b1b7802705f340c2b # v4.5.0
        with:
          name: test-results-${{ env.HASH }}
          # CONDA-LIBMAMBA-SOLVER CHANGE: need to prepend conda/ to the paths
          path: |
            conda/.coverage
            conda/durations/${{ runner.os }}.json
            conda/test-report.xml
          retention-days: 1  # temporary, combined in aggregate below

  # aggregate and upload
  aggregate:
    # only aggregate test suite if there are code changes
    needs: [changes, windows, linux, linux-benchmarks, linux-qemu, macos]
    if: >-
      !cancelled()
      && needs.changes.outputs.code == 'true'

    runs-on: ubuntu-latest
    steps:
      - name: Download Artifacts
        uses: actions/download-artifact@fa0a91b85d4f404e444e00e005971372dc801d16 # v4.1.8

      - name: Upload Combined Test Results
        # provides one downloadable archive of all matrix run test results for further analysis
        uses: actions/upload-artifact@6f51ac03b9356f520e9adb1b1b7802705f340c2b # v4.5.0
        with:
          name: test-results-${{ github.sha }}-all
          path: test-results-*
          retention-days: 7  # for durations.yml workflow

      - name: Test Summary
        uses: test-summary/action@31493c76ec9e7aa675f1585d3ed6f1da69269a86 # v2.4
        with:
          paths: test-results-*/test-report.xml

  # required check
  analyze:
    needs: [windows, linux, linux-qemu, linux-benchmarks, macos, aggregate]
    if: '!cancelled()'

    runs-on: ubuntu-latest
    steps:
      - name: Determine Success
        uses: re-actors/alls-green@05ac9388f0aebcb5727afa17fcccfecd6f8ec5fe # v1.2.2
        id: alls-green # CONDA-LIBMAMBA-SOLVER CHANGE
        with:
          # permit jobs to be skipped if there are no code changes (see changes job)
          allowed-skips: ${{ toJSON(needs) }}
          jobs: ${{ toJSON(needs) }}

      # CONDA-LIBMAMBA-SOLVER CHANGE
      - name: Checkout our source
        uses: actions/checkout@11bd71901bbe5b1630ceea73d27597364c9af683 # v4.2.2
        if: always() && github.event_name == 'schedule' && steps.alls-green.outputs.result == 'failure'

      - name: Report failures
        if: always() && github.event_name == 'schedule' && steps.alls-green.outputs.result == 'failure'
        uses: JasonEtco/create-an-issue@1b14a70e4d8dc185e5cc76d3bec9eab20257b2c5 # v2.9.2
        env:
          GITHUB_TOKEN: ${{ secrets.CONDA_LIBMAMBA_SOLVER_ISSUES }}
          RUN_ID: ${{ github.run_id }}
          TITLE: "Scheduled tests failed"
        with:
          filename: .github/TEST_FAILURE_REPORT_TEMPLATE.md
          update_existing: true
      # /CONDA-LIBMAMBA-SOLVER CHANGE

  # canary builds
  build:
    name: Build canary
    needs: [analyze]
    # only build canary build if
    # - prior steps succeeded,
    # - this is the main repo, and
    # - we are on the main, feature, or release branch
    if: >-
      !cancelled()
      && !github.event.repository.fork
      && (
        github.ref_name == 'main'
        || startsWith(github.ref_name, 'feature/')
        || endsWith(github.ref_name, '.x')
      )
    runs-on: ubuntu-latest
    steps:
      # Clean checkout of specific git ref needed for package metadata version
      # which needs env vars GIT_DESCRIBE_TAG and GIT_BUILD_STR:
      - name: Checkout Source
        uses: actions/checkout@11bd71901bbe5b1630ceea73d27597364c9af683 # v4.2.2
        with:
          ref: ${{ github.ref }}
          clean: true
          fetch-depth: 0

      # Explicitly use Python 3.11 since each of the OSes has a different default Python
      - name: Setup Python
        uses: actions/setup-python@0b93645e9fea7318ecaed2b359559ac225c90a2b # v5.3.0
        with:
          python-version: '3.11'

      - name: Detect Label
        shell: python
        run: |
          from pathlib import Path
          from re import match
          from os import environ

          if "${{ github.ref_name }}" == "main":
              # main branch commits are uploaded to the dev label
              label = "dev"
          elif "${{ github.ref_name }}".startswith("feature/"):
              # feature branch commits are uploaded to a custom label
              label = "${{ github.ref_name }}"
          else:
              # release branch commits are added to the rc label
              # see https://github.com/conda/infrastructure/issues/760
              _, name = "${{ github.repository }}".split("/")
              label = f"rc-{name}-${{ github.ref_name }}"

          Path(environ["GITHUB_ENV"]).write_text(f"ANACONDA_ORG_LABEL={label}")

      - name: Create & Upload
        uses: conda/actions/canary-release@v24.11.1
        env:
          # Run conda-build in isolated activation to properly package conda
          _CONDA_BUILD_ISOLATED_ACTIVATION: 1
        with:
          package-name: ${{ github.event.repository.name }}
          subdir: noarch
          anaconda-org-channel: conda-canary
          anaconda-org-label: ${{ env.ANACONDA_ORG_LABEL }}
          anaconda-org-token: ${{ secrets.ANACONDA_ORG_CONDA_CANARY_TOKEN }}
          conda-build-arguments: --override-channels --channel conda-forge<|MERGE_RESOLUTION|>--- conflicted
+++ resolved
@@ -138,19 +138,11 @@
         shell: bash  # use bash to run date command
         run: echo "HASH=${{ runner.os }}-${{ runner.arch }}-Py${{ matrix.python-version }}-${{ matrix.default-channel }}-${{ matrix.test-type }}-${{ matrix.test-group }}-$(date +%s)" >> $GITHUB_ENV
 
-<<<<<<< HEAD
       # - name: Cache Conda
-      #   uses: actions/cache@6849a6489940f00c2f30c0fb92c6274307ccb58a # v4.1.2
+      #   uses: actions/cache@1bd1e32a3bdc45362d1e726936510720a7c30a57 # v4.2.0
       #   with:
       #     path: ~/conda_pkgs_dir
       #     key: cache-${{ env.HASH }}
-=======
-      - name: Cache Conda
-        uses: actions/cache@1bd1e32a3bdc45362d1e726936510720a7c30a57 # v4.2.0
-        with:
-          path: ~/conda_pkgs_dir
-          key: cache-${{ env.HASH }}
->>>>>>> 84442ceb
 
       - name: Setup Miniconda
         uses: conda-incubator/setup-miniconda@d2e6a045a86077fb6cad6f5adf368e9076ddaa8d # v3.1.0
@@ -251,10 +243,9 @@
         with:
           flags: ${{ runner.os }},${{ runner.arch }},${{ matrix.python-version }},${{ matrix.test-type }}
 
-<<<<<<< HEAD
       # - name: Upload Test Results
       #   if: '!cancelled()'
-      #   uses: actions/upload-artifact@b4b15b8c7c6ac21ea08fcf65892d2ee8f75cf882 # v4.4.3
+      #   uses: actions/upload-artifact@6f51ac03b9356f520e9adb1b1b7802705f340c2b # v4.5.0
       #   with:
       #     name: test-results-${{ env.HASH }}
       #     # CONDA-LIBMAMBA-SOLVER CHANGE: need to prepend conda/ to the paths
@@ -263,19 +254,6 @@
       #       conda\durations\${{ runner.os }}.json
       #       conda\test-report.xml
       #     retention-days: 1  # temporary, combined in aggregate below
-=======
-      - name: Upload Test Results
-        if: '!cancelled()'
-        uses: actions/upload-artifact@6f51ac03b9356f520e9adb1b1b7802705f340c2b # v4.5.0
-        with:
-          name: test-results-${{ env.HASH }}
-          # CONDA-LIBMAMBA-SOLVER CHANGE: need to prepend conda/ to the paths
-          path: |
-            conda\.coverage
-            conda\durations\${{ runner.os }}.json
-            conda\test-report.xml
-          retention-days: 1  # temporary, combined in aggregate below
->>>>>>> 84442ceb
 
   # linux test suite
   linux:
