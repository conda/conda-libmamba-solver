# Copyright (C) 2022 Anaconda, Inc
# SPDX-License-Identifier: BSD-3-Clause
"""
This file tests for the different user-agents conda and conda-libmamba-solver
might present to a server. We mock the server via `_reposerver.py`.

There are two request backend we can end up using:
* libcurl, via libmamba
* requests, via conda

From conda-libmamba-solver 22.11, we only use conda internals (requests).

With libmamba 0.23 and conda 4.13, we can customize the user agent. The user
agent will look slightly different depending on the network stack, so we have
up to three possible user agent strings:

* Conda classic will always have the same user agent:
    conda/4.12.0.post61+7acaba230 requests/2.27.1 CPython/3.8.13
    Linux/5.10.25-linuxkit debian/10 glibc/2.28
* Conda with libmamba enabled:
    conda/4.12.0.post61+7acaba230 requests/2.27.1 CPython/3.8.13
    Linux/5.10.25-linuxkit debian/10 glibc/2.28
    solver/libmamba conda-libmamba-solver/22.3.1 libmambapy/0.24.0

Note how conda classic's user agent is present in all three possibilities. When
the libmamba solver is enabled, we extend it with `solver/libmamba` plus the
versions of conda-libmamba-solver and libmambapy.

When using `mamba` directly in the CLI, its user agent will start with `mamba/<version>`.
"""

<<<<<<< HEAD
import os
=======
import base64
>>>>>>> 47893cdb
import json
import os
import sys
from subprocess import PIPE, check_output, run

import pytest
from importlib_metadata import version

from .channel_testing_utils import (
    create_with_channel,
    http_server_auth_none_debug_packages,
    http_server_auth_none_debug_repodata,
)


@pytest.mark.parametrize("solver", ("classic", "libmamba"))
def test_user_agent_conda_info(solver):
    env = os.environ.copy()
    env["CONDA_SOLVER"] = solver
    out = check_output(["conda", "info", "--json"], env=env)
    info = json.loads(out)
    assert "conda/" in info["user_agent"]
    if solver == "classic":
        assert "solver/" not in info["user_agent"]
    elif solver == "libmamba":
        assert "solver/libmamba" in info["user_agent"]
        assert f"conda-libmamba-solver/{version('conda-libmamba-solver')}" in info["user_agent"]
        assert f"libmambapy/{version('libmambapy')}" in info["user_agent"]


def assert_requests_user_agent(stdout, solver, request_type="repodata"):
    """
    With conda classic, the request handler uses `requests`. An invalid response from the server
    will raise an exception that already contains the User-Agent headers in the payload.
    """
    # the output might contain more than one json dict
    # tip: conda separates json payloads with nul (\x00)
    # we split by nul and keep the last chunk surrounded by {}
    payload = None
    for chunk in stdout.split("\x00"):
        chunk = chunk.strip()
        if chunk.startswith("{") and chunk.endswith("}"):
            payload = chunk
    if payload is None:
        raise AssertionError(f"Could not find a JSON payload in the output: {stdout}")
    data = json.loads(payload)
    if request_type == "repodata":
        assert data["exception_name"] == "UnavailableInvalidChannel"
        assert data["reason"] == "FILE NOT FOUND"
        details = data["response_details"]
    elif request_type == "packages":
        assert data["error"] == "Multiple Errors Encountered."
        assert data["exception_name"] == "CondaMultiError"
        error = data["errors"][0]
        assert error["exception_name"] == "CondaHTTPError"
        assert error["reason"] == "FILE NOT FOUND"
        details = error["response_details"]

    for line in details.splitlines():
        if line.startswith("> User-Agent:"):
            assert "conda/" in line
            if solver == "classic":
                assert "solver/" not in line
            elif solver == "libmamba":
                assert "conda/" in line
                assert "solver/libmamba" in line
                assert f"conda-libmamba-solver/{version('conda-libmamba-solver')}" in line
                assert f"libmambapy/{version('libmambapy')}" in line
                assert "requests/" in line
            break
    else:
        raise AssertionError("Couldn't find the User-Agent info in headers!")


def test_user_agent_libmamba_packages(http_server_auth_none_debug_packages, tmp_path):
    run([sys.executable, "-m", "conda", "clean", "--tarballs", "--packages", "--yes"])
    env = os.environ.copy()
    env["CONDA_PKGS_DIRS"] = str(tmp_path)
    process = create_with_channel(
        http_server_auth_none_debug_packages,
        solver="libmamba",
        check=False,
        stdout=PIPE,
        stderr=PIPE,
        text=True,
        env=env,
    )
    print("-- STDOUT --")
    print(process.stdout)
    print("-- STDERR --")
    print(process.stderr)
    assert_requests_user_agent(process.stdout, solver="libmamba", request_type="packages")


def test_user_agent_classic_repodata(http_server_auth_none_debug_repodata):
    process = create_with_channel(
        http_server_auth_none_debug_repodata,
        solver="classic",
        check=False,
        stdout=PIPE,
        stderr=PIPE,
        text=True,
    )
    assert_requests_user_agent(process.stdout, solver="classic")


def test_user_agent_classic_packages(http_server_auth_none_debug_packages, tmp_path):
    run([sys.executable, "-m", "conda", "clean", "--tarballs", "--packages", "--yes"])

    env = os.environ.copy()
    env["CONDA_PKGS_DIRS"] = str(tmp_path)
    process = create_with_channel(
        http_server_auth_none_debug_packages,
        solver="classic",
        check=False,
        stdout=PIPE,
        stderr=PIPE,
        text=True,
        env=env,
    )
    print("-- STDOUT --")
    print(process.stdout)
    print("-- STDERR --")
    print(process.stderr)
    assert_requests_user_agent(process.stdout, solver="classic", request_type="packages")<|MERGE_RESOLUTION|>--- conflicted
+++ resolved
@@ -29,11 +29,7 @@
 When using `mamba` directly in the CLI, its user agent will start with `mamba/<version>`.
 """
 
-<<<<<<< HEAD
 import os
-=======
-import base64
->>>>>>> 47893cdb
 import json
 import os
 import sys
