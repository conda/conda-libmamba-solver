--- conflicted
+++ resolved
@@ -5,7 +5,6 @@
 Test sharded repodata.
 """
 
-<<<<<<< HEAD
 from __future__ import annotations
 
 import heapq
@@ -17,9 +16,6 @@
 import textwrap
 import time
 from dataclasses import dataclass
-=======
-import time
->>>>>>> 6b91c19c
 from pathlib import Path
 
 import msgpack
