# Copyright (C) 2022 Anaconda, Inc
# Copyright (C) 2023 conda
# SPDX-License-Identifier: BSD-3-Clause
"""
Test sharded repodata.
"""

from __future__ import annotations

import heapq
import json
import logging
import pickle
import random
import sys
import textwrap
import time
from dataclasses import dataclass
from pathlib import Path

import msgpack
import pytest
import zstandard
from conda.base.context import context, reset_context
from conda.core.subdir_data import SubdirData
from conda.gateways.connection.session import get_session
from conda.models.channel import Channel

from conda_libmamba_solver import shard_cache, shards
from conda_libmamba_solver.shards import (
    RepodataDict,
    ShardLike,
    fetch_shards,
    shard_mentioned_packages,
)

HERE = Path(__file__).parent


def package_names(shard: shard_cache.Shard):
    """
    All package names mentioned in a shard (should be a single package name)
    """
    return set(package["name"] for package in shard["packages"].values()) | set(
        package["name"] for package in shard["packages.conda"].values()
    )


@pytest.fixture
def conda_no_token(monkeypatch: pytest.MonkeyPatch):
    """
    Reset token to avoid being logged in. e.g. the testing channel doesn't understand them.
    """
    monkeypatch.setenv("CONDA_TOKEN", "")
    reset_context()


def test_shards(conda_no_token: None):
    """
    Test basic shard fetch etc.
    """
    channels = [
        Channel.from_url(f"https://conda.anaconda.org/conda-forge-sharded/{subdir}")
        for subdir in context.subdirs
    ]

    subdir_data = SubdirData(channels[0])
    found = fetch_shards(subdir_data)
    assert found, f"Shards not found for {channels[0]}"

    for package in found.packages_index:
        shard_url = found.shard_url(package)
        assert shard_url.startswith("http")  # or channel url or shards_base_url

    session = get_session(
        subdir_data.url_w_subdir
    )  # XXX session could be different based on shards_base_url and different than the packages base_url

    # download or fetch-from-cache a random set of shards

    for package in random.choices([*found.packages_index.keys()], k=16):
        shard = found.fetch_shard(package, session)

        mentioned_in_shard = shard_mentioned_packages(shard)
        assert (
            package in mentioned_in_shard
        )  # the package's own name is mentioned, as well as any dependencies.
        print(package_names(shard), mentioned_in_shard)


def test_shards_2(conda_no_token: None):
    """
    Test all channels fetch.
    """
    channels = list(context.default_channels)
    print(channels)
    # is (pkgs/main, pkgs/r) in mine

    # Channel('pkgs/main').url()
    # 'https://repo.anaconda.com/pkgs/main/osx-arm64'
    # context.default_channels[0].url()
    # 'https://repo.anaconda.com/pkgs/main/osx-arm64'
    # Channel('main').url()

    # state to initiate a solve
    in_state = pickle.loads((HERE / "data" / "in_state.pickle").read_bytes())
    print(in_state)

    channels.append(Channel("conda-forge-sharded"))

    installed = (
        *in_state.installed.values(),
        # *in_state.virtual.values(),  # skip these which will not exist in channels
    )

    channel_data: dict[str, ShardLike] = {}
    for channel in channels:
        for channel_url in Channel(channel).urls(True, context.subdirs):
            subdir_data = SubdirData(Channel(channel_url))
            found = fetch_shards(subdir_data)
            if not found:
                repodata_json, _ = subdir_data.repo_fetch.fetch_latest_parsed()
                repodata_json = RepodataDict(repodata_json)  # type: ignore
                found = ShardLike(repodata_json, channel_url)
            channel_data[channel_url] = found

    print(channel_data)

    shards_to_get = set(package.name for package in installed)

    # what we want to install
    # shards_to_get.update(in_state.requested)
    shards_to_get.add("twine")

    shards_to_get_more = set(
        package.name for root in installed for package in root.combined_depends
    )

    print(
        "Are the installed packages the same as all their dependencies?",
        shards_to_get == shards_to_get_more,
        f"{len(shards_to_get)} from installed",
        f"{len(shards_to_get_more)} from installed's dependencies",  # includes virtual packages, doesn't matter
    )

    # e.g. shards_to_get_more - shards_to_get
    # {'expat', 'xz', 'zlib'}
    # shards_to_get - shards_to_get_more
    # {'__conda', '__archspec'}

    shards_to_get |= shards_to_get_more

    shards_have: dict[str, dict[str, shard_cache.Shard | None]] = {
        url: {} for url in channel_data
    }  # mapping between URL and shards fetched or attempted-to-fetch
    iteration = 0
    waste = 0

    time_start = time.monotonic()
    while shards_to_get:
        iteration_start = time.monotonic()
        print(f"Seek {len(shards_to_get)} shards in iteration {iteration}:")
        print("\n".join(textwrap.wrap(" ".join(sorted(shards_to_get)))))
        new_shards_to_get = set()
        for channel_url, shardlike in channel_data.items():
            session = get_session(channel_url)  # XXX inefficient but it has a @cache decorator
            new_shards_to_get = set()
            # packages available in the channel that we don't already have
            shards_to_fetch = set(
                package
                for package in shards_to_get
                if package in shardlike
                and package
                not in shardlike.visited  # may make sense to update visited with negative matches
            )
            shards_unavailable = set(
                package
                for package in shards_to_get
                if package not in shardlike
                and package
                not in shardlike.visited  # may make sense to update visited with negative matches
            )
            for package in shards_unavailable:
                shardlike.visited[package] = None

            fetched_shards = shardlike.fetch_shards(shards_to_fetch, session)
            for package, shard in fetched_shards.items():
                new_shards_to_get.update(shard_mentioned_packages(shard))

            # also a property of the shardlike instance:
            shards_have[channel_url].update(fetched_shards)

            if False:  # earlier "one at a time" method
                shards_fetched_serially = set()
                for package in shards_to_get:
                    if package not in shards_have[channel_url]:  # XXX also inefficient
                        if package in shardlike:
                            new_shard = shardlike.fetch_shard(package, session)
                            new_shards_to_get.update(shard_mentioned_packages(new_shard))
                            shards_have[channel_url][package] = package
                            shards_fetched_serially.add(package)
                        else:
                            shards_have[channel_url][package] = None
                    else:
                        waste += 1
            # print("To-fetch same both ways?", shards_fetched_serially == shards_to_fetch)

        shards_to_get = new_shards_to_get
        shards_to_get -= set(next(iter(shards_have.values())))
        iteration_end = time.monotonic()
        print(f"Iteration {iteration} took {iteration_end - iteration_start:.2f}s")
        iteration += 1
    time_end = time.monotonic()

    relevant_packages = [set(value) for value in shards_have.values()]
    assert all(len(x) == len(relevant_packages[0]) for x in relevant_packages)
    print(f"Sought data for the following {len(relevant_packages[0])} packages:")
    print("\n".join(textwrap.wrap(" ".join(sorted(relevant_packages[0])))))
    print(f"Wasted {waste} inner loop iterations")
    print(f"Took {time_end - time_start:.2f}s")

    # Now write out shards_have packages that are not None, as small
    # repodata.json for the solver.


def test_shard_cache(tmp_path: Path):
    cache = shard_cache.ShardCache(tmp_path)

    fake_shard = {"foo": "bar"}
    annotated_shard = shard_cache.AnnotatedRawShard(
        "https://foo",
        "foo",
        zstandard.compress(msgpack.dumps(fake_shard)),  # type: ignore
    )
    cache.insert(annotated_shard)

    data = cache.retrieve(annotated_shard.url)
    assert data == fake_shard
    assert data is not fake_shard

    data2 = cache.retrieve("notfound")
    assert data2 is None

    assert (tmp_path / shard_cache.SHARD_CACHE_NAME).exists()


def test_shard_cache_2():
    """
    Check that existing shards cache has been populated with matching shards,
    package names.
    """
    subdir_data = SubdirData(Channel("main/noarch"))
    # accepts directory that cache goes into, not database filename
    cache = shard_cache.ShardCache(Path(subdir_data.cache_path_base).parent)
    extant = {}
    for row in cache.conn.execute("SELECT url, package, shard, timestamp FROM shards"):
        extant[row["url"]] = shard_cache.AnnotatedRawShard(
            url=row["url"], package=row["package"], compressed_shard=row["shard"]
        )

    # check that url's are in the url field, and package names are in the package name field
    for url in extant:
        if shard := cache.retrieve(url):
            assert "://" in extant[url].url
            assert "://" not in extant[url].package
            assert all(
                package["name"] == extant[url].package for package in shard["packages"].values()
            )
            assert all(
                package["name"] == extant[url].package
                for package in shard["packages.conda"].values()
            )


def test_shardlike():
    """
    ShardLike class presents repodata.json as shards in a way that is suitable
    for our subsetting algorithm.
    """
    repodata = json.loads(
        (Path(__file__).parent / "data" / "mamba_repo" / "noarch" / "repodata.json").read_text()
    )

    # make fake packages
    for n in range(10):
        for m in range(n):  # 0 test0's
            repodata["packages"][f"test{n}{m}.tar.bz2"] = {"name": f"test{n}"}
            repodata["packages.conda"][f"test{n}{m}.tar.bz2"] = {"name": f"test{n}"}

    as_shards = ShardLike(repodata)

    assert len(as_shards.repodata_no_packages)
    assert len(as_shards.shards)

    assert sorted(as_shards.shards["test4"]["packages"].keys()) == [
        "test40.tar.bz2",
        "test41.tar.bz2",
        "test42.tar.bz2",
        "test43.tar.bz2",
    ]

<<<<<<< HEAD

def test_shardlike_repr():
    shardlike = ShardLike(
        {
            "packages": {},
            "packages.conda": {},
            "info": {"base_url": "", "shards_base_url": "", "subdir": "noarch"},
        },
        "https://conda.anaconda.org/",
    )
    cls, url, *rest = repr(shardlike).split()
    assert "ShardLike" in cls
    assert shardlike.url == url


@dataclass(order=True)
class Node:
    distance: int = sys.maxsize
    package: str = ""
    visited: bool = False

    def __hash__(self):
        return hash(self.package)

    def reset(self):
        self.visited = False
        self.distance = sys.maxsize


@dataclass
class RepodataSubset:
    nodes: dict[str, Node]
    shardlikes: list[ShardLike]

    def __init__(self, shardlikes):
        self.nodes = {}
        self.shardlikes = shardlikes

    def neighbors(self, node: Node):
        """
        All neighbors for node.
        """
        discovered = set()
        for shardlike in self.shardlikes:
            if node.package in shardlike:
                try:
                    # check that we don't fetch the same shard twice...
                    shard = shardlike.fetch_shard(node.package)
                except:
                    raise
                for package in shard_mentioned_packages(shard):
                    if package not in self.nodes:
                        self.nodes[package] = Node(node.distance + 1, package)
                        # by moving yield up here we try to only visit dependencies
                        # that no other node already knows about. Doesn't make it faster.
                        if package not in discovered:  # redundant with not in self.nodes?
                            print(f"{json.dumps(node.package)} -> {json.dumps(package)};")
                            yield self.nodes[package]
                    if package not in discovered:
                        pass
                        # dot format valid ids: https://graphviz.org/doc/info/lang.html#ids (or quote string)

                        # we might not require "in self.nodes" neighbors since
                        # we don't need to find the shortest path

                        # yield self.nodes[package]

                    discovered.add(package)  # also doesn't make it faster

    def outgoing(self, node: Node):
        """
        All nodes that can be reached by this node, plus cost.
        """
        for n in self.neighbors(node):
            yield n, 1

    def shortest(self, start_packages):
        # nodes.visited and nodes.distance should be reset before calling
        self.nodes = {package: Node(0, package) for package in start_packages}
        unvisited = [(n.distance, n) for n in self.nodes.values()]
        while unvisited:
            original_priority, node = heapq.heappop(unvisited)
            if original_priority != node.distance:  # ???
                continue
            if node.visited:
                continue
            node.visited = True

            for next, cost in self.outgoing(node):
                if not next.visited:
                    next.distance = min(node.distance + cost, next.distance)
                    heapq.heappush(unvisited, (next.distance, next))

    def reset(self):
        self.nodes = {}


def test_traverse_shards_3(conda_no_token: None, tmp_path):
    """
    Another go at the dependency traversal algorithm.
    """

    logging.basicConfig(level=logging.INFO)
    shards.log.setLevel(logging.DEBUG)
    shard_cache.log.setLevel(logging.DEBUG)

    # installed, plus what we want to add (twine)
    root_packages = [
        "__archspec",
        "__conda",
        "__osx",
        "__unix",
        "bzip2",
        "ca-certificates",
        "expat",
        "icu",
        "libexpat",
        "libffi",
        "liblzma",
        "libmpdec",
        "libsqlite",
        "libzlib",
        "ncurses",
        "openssl",
        "pip",
        "python",
        "python_abi",
        "readline",
        "tk",
        "twine",
        "tzdata",
        "xz",
        "zlib",
    ]

    channels = list(context.default_channels)
    channels.append(Channel("conda-forge-sharded"))

    channel_data: dict[str, ShardLike] = {}
    for channel in channels:
        for channel_url in Channel(channel).urls(True, context.subdirs):
            subdir_data = SubdirData(Channel(channel_url))
            found = fetch_shards(subdir_data)
            if not found:
                repodata_json, _ = subdir_data.repo_fetch.fetch_latest_parsed()
                found = ShardLike(repodata_json, channel_url)  # type: ignore
            channel_data[channel_url] = found

    channels = list(context.default_channels)
    print(channels)

    # state to initiate a solve
    in_state = pickle.loads((HERE / "data" / "in_state.pickle").read_bytes())
    print(in_state)

    channels.append(Channel("conda-forge-sharded"))

    channel_data: dict[str, ShardLike] = {}
    for channel in channels:
        for channel_url in Channel(channel).urls(True, context.subdirs):
            subdir_data = SubdirData(Channel(channel_url))
            found = fetch_shards(subdir_data)
            if not found:
                repodata_json, _ = subdir_data.repo_fetch.fetch_latest_parsed()
                repodata_json = RepodataDict(repodata_json)  # type: ignore
                found = ShardLike(repodata_json, channel_url)
            channel_data[channel_url] = found

    print(channel_data)

    subset = RepodataSubset((*channel_data.values(),))
    subset.shortest(root_packages)
    print(len(subset.nodes), "package names discovered")

    repodata_size = 0
    for shardlike in subset.shardlikes:
        _, *channel = shardlike.url.replace("/repodata_shards.msgpack.zst", "").rsplit("/", 2)
        repodata = shardlike.build_repodata()
        repodata_path = tmp_path / ("_".join(channel))
        # most compact json
        repodata_text = json.dumps(repodata, indent=0, separators=(",", ":"))
        repodata_size += len(repodata_text)
        repodata_path.write_text(repodata_text)

    print(f"Repodata subset is {repodata_size} bytes")

    # e.g. this for noarch and osx-arm64
    # % curl https://conda.anaconda.org/conda-forge-sharded/noarch/repodata.json.zst | zstd -d | wc
    full_repodata_benchmark = 138186556 + 142680224

    print(
        f"Versus only noarch and osx-arm64 full repodata: {repodata_size / full_repodata_benchmark:.02f} times as large"
    )

    channel_names = []
    for shardlike in subset.shardlikes:
        _, *channel = shardlike.url.replace("/repodata_shards.msgpack.zst", "").rsplit("/", 2)
        channel_names.append("/".join(channel))

    print(f"Repodata subset includes {', '.join(channel_names)}")
=======
    fetched_shard = as_shards.fetch_shard("test1", None)  # type: ignore
    assert fetched_shard["packages"]["test10.tar.bz2"]["name"] == "test1"
    assert as_shards.url in repr(as_shards)
    assert "test1" in as_shards

    fetched_shards = as_shards.fetch_shards(("test1", "test2"), None)  # type: ignore
    assert len(fetched_shards) == 2
    assert fetched_shards["test1"]
    assert fetched_shards["test2"]

    as_shards.visited.update(fetched_shards)
    as_shards.visited["package-that-does-not-exist"] = None
    repodata = as_shards.build_repodata()
    assert len(repodata["packages"]) == 3
    assert len(repodata["packages.conda"]) == 3
>>>>>>> 3f2c6312
<|MERGE_RESOLUTION|>--- conflicted
+++ resolved
@@ -72,14 +72,10 @@
         shard_url = found.shard_url(package)
         assert shard_url.startswith("http")  # or channel url or shards_base_url
 
-    session = get_session(
-        subdir_data.url_w_subdir
-    )  # XXX session could be different based on shards_base_url and different than the packages base_url
-
     # download or fetch-from-cache a random set of shards
 
     for package in random.choices([*found.packages_index.keys()], k=16):
-        shard = found.fetch_shard(package, session)
+        shard = found.fetch_shard(package)
 
         mentioned_in_shard = shard_mentioned_packages(shard)
         assert (
@@ -183,7 +179,7 @@
             for package in shards_unavailable:
                 shardlike.visited[package] = None
 
-            fetched_shards = shardlike.fetch_shards(shards_to_fetch, session)
+            fetched_shards = shardlike.fetch_shards(shards_to_fetch)
             for package, shard in fetched_shards.items():
                 new_shards_to_get.update(shard_mentioned_packages(shard))
 
@@ -299,7 +295,22 @@
         "test43.tar.bz2",
     ]
 
-<<<<<<< HEAD
+    fetched_shard = as_shards.fetch_shard("test1")
+    assert fetched_shard["packages"]["test10.tar.bz2"]["name"] == "test1"
+    assert as_shards.url in repr(as_shards)
+    assert "test1" in as_shards
+
+    fetched_shards = as_shards.fetch_shards(("test1", "test2"))
+    assert len(fetched_shards) == 2
+    assert fetched_shards["test1"]
+    assert fetched_shards["test2"]
+
+    as_shards.visited.update(fetched_shards)
+    as_shards.visited["package-that-does-not-exist"] = None
+    repodata = as_shards.build_repodata()
+    assert len(repodata["packages"]) == 3
+    assert len(repodata["packages.conda"]) == 3
+
 
 def test_shardlike_repr():
     shardlike = ShardLike(
@@ -499,21 +510,4 @@
         _, *channel = shardlike.url.replace("/repodata_shards.msgpack.zst", "").rsplit("/", 2)
         channel_names.append("/".join(channel))
 
-    print(f"Repodata subset includes {', '.join(channel_names)}")
-=======
-    fetched_shard = as_shards.fetch_shard("test1", None)  # type: ignore
-    assert fetched_shard["packages"]["test10.tar.bz2"]["name"] == "test1"
-    assert as_shards.url in repr(as_shards)
-    assert "test1" in as_shards
-
-    fetched_shards = as_shards.fetch_shards(("test1", "test2"), None)  # type: ignore
-    assert len(fetched_shards) == 2
-    assert fetched_shards["test1"]
-    assert fetched_shards["test2"]
-
-    as_shards.visited.update(fetched_shards)
-    as_shards.visited["package-that-does-not-exist"] = None
-    repodata = as_shards.build_repodata()
-    assert len(repodata["packages"]) == 3
-    assert len(repodata["packages.conda"]) == 3
->>>>>>> 3f2c6312
+    print(f"Repodata subset includes {', '.join(channel_names)}")