# Copyright (C) 2022 Anaconda, Inc
# Copyright (C) 2023 conda
# SPDX-License-Identifier: BSD-3-Clause
"""
Test sharded repodata.
"""

from __future__ import annotations

import hashlib
import json
import logging
import threading
import time
import urllib.parse
from contextlib import contextmanager
from pathlib import Path
<<<<<<< HEAD
from queue import SimpleQueue
from typing import TYPE_CHECKING
=======
from typing import TYPE_CHECKING, NamedTuple
>>>>>>> 7b6587ac

import msgpack
import pytest
import requests.exceptions
import zstandard
from conda.base.context import context, reset_context
from conda.core.subdir_data import SubdirData
from conda.gateways.connection.session import CondaSession
from conda.models.channel import Channel

from conda_libmamba_solver import shards, shards_cache, shards_subset
from conda_libmamba_solver.index import (
    LibMambaIndexHelper,
    _is_sharded_repodata_enabled,
    _package_info_from_package_dict,
)
from conda_libmamba_solver.shards import (
    ShardLike,
    Shards,
    _shards_connections,
    batch_retrieve_from_cache,
    fetch_shards_index,
    shard_mentioned_packages_2,
)
from conda_libmamba_solver.shards_subset import (
    Node,
    RepodataSubset,
    build_repodata_subset,
    fetch_channels,
)
from tests.channel_testing.helpers import _dummy_http_server

if TYPE_CHECKING:
    from collections.abc import Iterator

    from conda_libmamba_solver.shards_typing import ShardDict, ShardsIndexDict

HERE = Path(__file__).parent


def package_names(shard: shards_cache.ShardDict):
    """
    All package names mentioned in a shard (should be a single package name)
    """
    return set(package["name"] for package in shard["packages"].values()) | set(
        package["name"] for package in shard["packages.conda"].values()
    )


def repodata_subset_size(channel_data):
    """
    Measure the size of a repodata subset as serialized to JSON. Discard data.
    """
    repodata_size = 0
    for _, shardlike in channel_data.items():
        repodata = shardlike.build_repodata()
        repodata_text = json.dumps(
            repodata, indent=0, separators=(",", ":"), sort_keys=True, ensure_ascii=False
        )
        repodata_size += len(repodata_text.encode("utf-8"))

    return repodata_size


@contextmanager
def _timer(name: str):
    begin = time.monotonic_ns()
    yield
    end = time.monotonic_ns()
    print(f"{name} took {(end - begin) / 1e9:0.6f}s")


@pytest.fixture
def prepare_shards_test(monkeypatch: pytest.MonkeyPatch):
    """
    Reset token to avoid being logged in. e.g. the testing channel doesn't understand them.
    Enable shards.
    """
    logging.basicConfig(level=logging.INFO)
    for module in (shards, shards_cache, shards_subset):
        module.log.setLevel(logging.DEBUG)

    monkeypatch.setenv("CONDA_TOKEN", "")
    monkeypatch.setenv("CONDA_PLUGINS_USE_SHARDED_REPODATA", "1")
    reset_context()
    assert _is_sharded_repodata_enabled()


FAKE_SHARD: ShardDict = {
    "packages": {
        "foo": {
            "name": "foo",
            "version": "1",
            "build": "0_a",
            "build_number": 0,
            "depends": ["bar", "baz"],
        }
    },
    "packages.conda": {
        "foo": {
            "name": "foo",
            "version": "1",
            "build": "0_a",
            "build_number": 0,
            "depends": ["quux", "warble"],
            "constrains": ["splat<3"],
            "sha256": hashlib.sha256().digest(),
        }
    },
}


@pytest.fixture
def http_server_shards(xprocess, tmp_path_factory):
    """
    A shard repository with a difference.
    """
    shards_repository = tmp_path_factory.mktemp("sharded_repo")
    noarch = shards_repository / "noarch"
    noarch.mkdir()

    foo_shard = zstandard.compress(msgpack.dumps(FAKE_SHARD))  # type: ignore
    foo_shard_digest = hashlib.sha256(foo_shard).digest()
    (noarch / f"{foo_shard_digest.hex()}.msgpack.zst").write_bytes(foo_shard)

    malformed = {"follows_schema": False}
    bad_schema = zstandard.compress(msgpack.dumps(malformed))  # type: ignore
    malformed_digest = hashlib.sha256(bad_schema).digest()

    (noarch / f"{malformed_digest.hex()}.msgpack.zst").write_bytes(bad_schema)
    not_zstd = b"not zstd"
    (noarch / f"{hashlib.sha256(not_zstd).digest().hex()}.msgpack.zst").write_bytes(not_zstd)
    not_msgpack = zstandard.compress(b"not msgpack")
    (noarch / f"{hashlib.sha256(not_msgpack).digest().hex()}.msgpack.zst").write_bytes(not_msgpack)
    fake_shards: ShardsIndexDict = {
        "info": {"subdir": "noarch", "base_url": "", "shards_base_url": ""},
        "version": 1,
        "shards": {
            "foo": foo_shard_digest,
            "wrong_package_name": foo_shard_digest,
            "fake_package": b"",
            "malformed": hashlib.sha256(bad_schema).digest(),
            "not_zstd": hashlib.sha256(not_zstd).digest(),
            "not_msgpack": hashlib.sha256(not_msgpack).digest(),
        },
    }
    (shards_repository / "noarch" / "repodata_shards.msgpack.zst").write_bytes(
        zstandard.compress(msgpack.dumps(fake_shards))  # type: ignore
    )
    yield from _dummy_http_server(
        xprocess, name="http_server_auth_none", port=0, auth="none", path=shards_repository
    )


def test_fetch_shards_error(http_server_shards):
    channel = Channel.from_url(f"{http_server_shards}/noarch")
    subdir_data = SubdirData(channel)
    found = fetch_shards_index(subdir_data)
    assert found

    not_found = fetch_shards_index(SubdirData(Channel.from_url(f"{http_server_shards}/linux-64")))
    assert not not_found

    # cover "unexpected package name in shard" branch
    found.visited.clear()
    assert "packages" in found.fetch_shard("wrong_package_name")

    # one non-error shard
    shard_a = found.fetch_shard("foo")
    shard_b = found.fetch_shard("foo")
    assert shard_a is shard_b
    found.visited.clear()  # force sqlite3 cache usage
    shard_c = found.fetch_shard("foo")
    assert shard_a is not shard_c
    assert shard_a == shard_c

    with pytest.raises(requests.exceptions.HTTPError):
        found.fetch_shard("fake_package")

    # currently logs KeyError: 'packages', doesn't cache, returns decoded msgpack
    malo = found.fetch_shard("malformed")
    assert malo == {"follows_schema": False}  # XXX should we return None or raise

    with pytest.raises(zstandard.ZstdError):
        found.fetch_shard("not_zstd")

    # unclear if all possible "bad msgpack" errors inherit from a common class
    # besides ValueError
    with pytest.raises(ValueError):
        found.fetch_shard("not_msgpack")


def test_shards_base_url():
    shards = Shards(
        {
            "info": {
                "subdir": "noarch",
                "base_url": "",
                "shards_base_url": "https://shards.example.com/channel-name",
            },
            "version": 1,
            "shards": {"fake_package": b""},
        },
        "https://conda.anaconda.org/channel-name/noarch/",
        None,  # type: ignore
    )

    assert (
        shards.shard_url("fake_package") == "https://shards.example.com/channel-name/.msgpack.zst"
    )

    shards.shards_index["info"]["shards_base_url"] = ""

    assert (
        shards.shard_url("fake_package")
        == "https://conda.anaconda.org/channel-name/noarch/.msgpack.zst"
    )

    # no-trailing-/ example from prefix.dev metadata
    shards.url = "https://prefix.dev/conda-forge/osx-arm64/repodata_shards.msgpack.zst"
    shards.shards_index["info"]["base_url"] = "https://prefix.dev/conda-forge/osx-arm64"
    # shards_base_url should be suitable for string concatenation
    assert shards.shards_base_url == "https://prefix.dev/conda-forge/osx-arm64/"
    assert (
        shards.shard_url("fake_package") == "https://prefix.dev/conda-forge/osx-arm64/.msgpack.zst"
    )

    # relative shards_base_url
    shards.shards_index["info"]["shards_base_url"] = "./shards/"
    assert shards.shards_base_url == "https://prefix.dev/conda-forge/osx-arm64/shards/"

    # relative shards_base_url, with parent directory (not likely in the wild)
    shards.shards_index["info"]["shards_base_url"] = "../shards"
    assert shards.shards_base_url == "https://prefix.dev/conda-forge/shards/"


def test_shard_mentioned_packages_2():
    assert set(shard_mentioned_packages_2(FAKE_SHARD)) == set(
        (
            "bar",
            "baz",
            "quux",
            # "splat", # omit constrains
            "warble",
        )
    )

    # check that the bytes hash was converted to hex
    assert FAKE_SHARD["packages.conda"]["foo"]["sha256"] == hashlib.sha256().hexdigest()  # type: ignore


def test_fetch_shards_channels(prepare_shards_test: None):
    """
    Test all channels fetch as Shards or ShardLike, depending on availability.
    """
    channels = list(context.default_channels)
    print(channels)

    channels.append(Channel("conda-forge-sharded"))

    channel_data = fetch_channels(channels)

    # at least one should be real shards, not repodata.json presented as shards.
    assert any(isinstance(channel, Shards) for channel in channel_data.values())


def test_shard_cache(tmp_path: Path):
    cache = shards_cache.ShardCache(tmp_path)

    fake_shard = {"foo": "bar"}
    annotated_shard = shards_cache.AnnotatedRawShard(
        "https://foo",
        "foo",
        zstandard.compress(msgpack.dumps(fake_shard)),  # type: ignore
    )
    cache.insert(annotated_shard)

    data = cache.retrieve(annotated_shard.url)
    assert data == fake_shard
    assert data is not fake_shard

    data2 = cache.retrieve("notfound")
    assert data2 is None

    assert (tmp_path / shards_cache.SHARD_CACHE_NAME).exists()


NUM_FAKE_SHARDS = 64


@pytest.fixture
def shard_cache_with_data(
    tmp_path: Path,
) -> tuple[shards_cache.ShardCache, list[shards_cache.AnnotatedRawShard]]:
    """
    ShardCache with some data already inserted.
    """
    cache = shards_cache.ShardCache(tmp_path)
    fake_shards = []

    compressor = zstandard.ZstdCompressor(level=1)
    for i in range(NUM_FAKE_SHARDS):
        fake_shard = {f"foo{i}": "bar"}
        annotated_shard = shards_cache.AnnotatedRawShard(
            f"https://foo{i}",
            f"foo{i}",
            compressor.compress(msgpack.dumps(fake_shard)),  # type: ignore
        )
        cache.insert(annotated_shard)
        fake_shards.append(annotated_shard)

    return cache, fake_shards


def test_shard_cache_multiple(
    tmp_path: Path,
    shard_cache_with_data: tuple[shards_cache.ShardCache, list[shards_cache.AnnotatedRawShard]],
):
    """
    Test that retrieve_multiple() is equivalent to several retrieve() calls.
    """
    cache, fake_shards = shard_cache_with_data

    start_multiple = time.monotonic_ns()
    retrieved = cache.retrieve_multiple([shard.url for shard in fake_shards])
    end_multiple = time.monotonic_ns()

    assert len(retrieved) == NUM_FAKE_SHARDS

    print(
        f"retrieve {len(fake_shards)} shards in a single call: {(end_multiple - start_multiple) / 1e9:0.6f}s"
    )

    start_single = time.monotonic_ns()
    for i, url in enumerate([shard.url for shard in fake_shards]):
        single = cache.retrieve(url)
        assert retrieved[url] == single
    end_single = time.monotonic_ns()
    print(
        f"retrieve {len(fake_shards)} shards with multiple calls: {(end_single - start_single) / 1e9:0.6f}s"
    )

    if (end_single - start_single) != 0:  # avoid ZeroDivisionError
        print(
            f"Multiple API takes {(end_multiple - start_multiple) / (end_single - start_single):.2f} times as long."
        )

        assert (end_multiple - start_multiple) / (end_single - start_single) < 1, (
            "batch API took longer"
        )

    assert (tmp_path / shards_cache.SHARD_CACHE_NAME).exists()


def test_shard_cache_2():
    """
    Check that existing shards cache has been populated with matching shards,
    package names.
    """
    subdir_data = SubdirData(Channel("main/noarch"))
    # accepts directory that cache goes into, not database filename
    cache = shards_cache.ShardCache(Path(subdir_data.cache_path_base).parent)
    extant = {}
    for row in cache.conn.execute("SELECT url, package, shard, timestamp FROM shards"):
        extant[row["url"]] = shards_cache.AnnotatedRawShard(
            url=row["url"], package=row["package"], compressed_shard=row["shard"]
        )

    # check that url's are in the url field, and package names are in the package name field
    for url in extant:
        if shard := cache.retrieve(url):
            assert "://" in extant[url].url
            assert "://" not in extant[url].package
            for group in ("packages", "packages.conda"):
                assert all(
                    extant[url].package in (package["name"], "wrong_package_name")
                    for package in shard[group].values()
                ), f"Bad package name {extant[url].package}"


def test_shardlike():
    """
    ShardLike class presents repodata.json as shards in a way that is suitable
    for our subsetting algorithm.
    """
    repodata = json.loads(
        (Path(__file__).parent / "data" / "mamba_repo" / "noarch" / "repodata.json").read_text()
    )

    bad_repodata = repodata.copy()
    bad_repodata["info"] = {**bad_repodata["info"], "base_url": 4}
    with pytest.raises(TypeError):
        ShardLike(bad_repodata)

    # make fake packages
    for n in range(10):
        for m in range(n):  # 0 test0's
            repodata["packages"][f"test{n}{m}.tar.bz2"] = {"name": f"test{n}"}
            repodata["packages.conda"][f"test{n}{m}.tar.bz2"] = {"name": f"test{n}"}

    as_shards = ShardLike(repodata)

    assert len(as_shards.repodata_no_packages)
    assert len(as_shards.shards)

    assert sorted(as_shards.shards["test4"]["packages"].keys()) == [
        "test40.tar.bz2",
        "test41.tar.bz2",
        "test42.tar.bz2",
        "test43.tar.bz2",
    ]

    fetched_shard = as_shards.fetch_shard("test1")
    assert fetched_shard["packages"]["test10.tar.bz2"]["name"] == "test1"
    assert as_shards.url in repr(as_shards)
    assert "test1" in as_shards

    fetched_shards = as_shards.fetch_shards(("test1", "test2"))
    assert len(fetched_shards) == 2
    assert fetched_shards["test1"]
    assert fetched_shards["test2"]

    as_shards.visited.update(fetched_shards)
    as_shards.visited["package-that-does-not-exist"] = None
    repodata = as_shards.build_repodata()
    assert len(repodata["packages"]) == 3
    assert len(repodata["packages.conda"]) == 3


def test_shardlike_repr():
    """
    Code coverage for ShardLike.__repr__()
    """
    shardlike = ShardLike(
        {
            "packages": {},
            "packages.conda": {},
            "info": {"base_url": "", "shards_base_url": "", "subdir": "noarch"},
        },
        "https://conda.anaconda.org/",
    )
    cls, url, *_ = repr(shardlike).split()
    assert "ShardLike" in cls
    assert shardlike.url == url


def test_shard_hash_as_array():
    """
    Test that shard hashes can be bytes or list[int], for rattler compatibility.
    """
    name = "package"
    fake_shard: ShardsIndexDict = {
        "info": {"subdir": "noarch", "base_url": "", "shards_base_url": ""},
        "repodata_version": 1,
        "shards": {
            name: list(hashlib.sha256().digest()),  # type: ignore
        },
    }

    fake_shard_2 = fake_shard.copy()
    fake_shard_2["shards"] = fake_shard["shards"].copy()
    fake_shard_2["shards"][name] = hashlib.sha256().digest()

    assert isinstance(fake_shard["shards"][name], list)
    assert isinstance(fake_shard_2["shards"][name], bytes)

    index = Shards(fake_shard, "", None)  # type: ignore
    index_2 = Shards(fake_shard_2, "", None)  # type: ignore

    shard_url = index.shard_url(name)
    shard_url_2 = index_2.shard_url(name)
    assert shard_url == shard_url_2


def test_ensure_hex_hash_in_record():
    """
    Test that ensure_hex_hash_in_record() converts bytes to hex strings.
    """
    name = "package"
    sha256_hash = hashlib.sha256()
    md5_hash = hashlib.md5()
    for sha, md5 in [
        (sha256_hash.digest(), md5_hash.digest()),
        (list(sha256_hash.digest()), list(md5_hash.digest())),
        (sha256_hash.hexdigest(), md5_hash.hexdigest()),
    ]:
        record = {
            "name": name,
            "sha256": sha,
            "md5": md5,
        }

        updated = shards.ensure_hex_hash(record)  # type: ignore
        assert isinstance(updated["sha256"], str)  # type: ignore
        assert updated["sha256"] == sha256_hash.hexdigest()  # type: ignore
        assert isinstance(updated["md5"], str)  # type: ignore
        assert updated["md5"] == md5_hash.hexdigest()  # type: ignore


ROOT_PACKAGES = [
    "__archspec",
    "__conda",
    "__osx",
    "__unix",
    "bzip2",
    "ca-certificates",
    "expat",
    "icu",
    "libexpat",
    "libffi",
    "liblzma",
    "libmpdec",
    "libsqlite",
    "libzlib",
    "ncurses",
    "openssl",
    "pip",
    "python",
    "python_abi",
    "readline",
    "tk",
    "twine",
    "tzdata",
    "xz",
    "zlib",
]


def test_build_repodata_subset(prepare_shards_test: None, tmp_path):
    """
    Build repodata subset using the third attempt at a dependency traversal
    algorithm.
    """

    # installed, plus what we want to add (twine)
    root_packages = ROOT_PACKAGES[:]

    channels = list(context.default_channels)
    channels.append(Channel("conda-forge-sharded"))

    with _timer("build_repodata_subset()"):
        channel_data = build_repodata_subset(root_packages, channels)

    # convert to PackageInfo for libmamba, without temporary files
    package_info = []
    for channel, shardlike in channel_data.items():
        repodata = shardlike.build_repodata()
        # Don't like going back and forth between channel objects and URLs;
        # build_repodata_subset() expands channels into per-subdir URLs as
        # part of fetch:
        channel_object = Channel(channel)
        channel_id = str(channel_object)
        for package_group in ("packages", "packages.conda"):
            for filename, record in repodata.get(package_group, {}).items():
                package_info.append(
                    _package_info_from_package_dict(
                        record,
                        filename,
                        url=shardlike.url,
                        channel_id=channel_id,
                    )
                )

    assert len(package_info), "no packages in subset"

    print(f"{len(package_info)} packages in subset")

    with _timer("write_repodata_subset()"):
        repodata_size = repodata_subset_size(channel_data)
    print(f"Repodata subset would be {repodata_size} bytes as json")

    # e.g. this for noarch and osx-arm64
    # % curl https://conda.anaconda.org/conda-forge-sharded/noarch/repodata.json.zst | zstd -d | wc
    full_repodata_benchmark = 138186556 + 142680224

    print(
        f"Versus only noarch and osx-arm64 full repodata: {repodata_size / full_repodata_benchmark:.02f} times as large"
    )

    print("Channels:", ",".join(urllib.parse.urlparse(url).path[1:] for url in channel_data))


def test_build_repodata_subset_pipelined(prepare_shards_test: None, tmp_path):
    """
    Build repodata subset using the third attempt at a dependency traversal
    algorithm.
    """

    # installed, plus what we want to add (twine)
    root_packages = ROOT_PACKAGES[:]

    channels = list(context.default_channels)
    channels.append(Channel("conda-forge-sharded"))

    with _timer("build_repodata_subset()"):
        channel_data = fetch_channels(channels)

        subset = RepodataSubset((*channel_data.values(),))
        subset.shortest_pipelined(root_packages)
        print(f"{len(subset.nodes)} (channel, package) nodes discovered")

    print("Channels:", ",".join(urllib.parse.urlparse(url).path[1:] for url in channel_data))


def test_shards_indexhelper(prepare_shards_test):
    """
    Load LibMambaIndexHelper with parameters that will enable sharded repodata.

    This will include a build_repodata_subset() call redundant with
    test_build_repodata_subset().
    """
    channels = [Channel("conda-forge-sharded")]

    class fake_in_state:
        installed = {name: object() for name in ROOT_PACKAGES}
        requested = ("vaex",)

    # Would eagerly download repodata.json.zst for all channels
    helper = LibMambaIndexHelper(
        channels,
        (),  # subdirs
        "repodata.json",
        (),
        (),  # pkgs_dirs to load packages locally when offline
        in_state=fake_in_state,  # type: ignore
    )

    print(helper.repos)


def test_batch_retrieve_from_cache(prepare_shards_test: None):
    """
    Test single database query to fetch cached shard URLs in a batch.
    """
    channels = [*context.default_channels, Channel("conda-forge-sharded")]
    roots = [
        Node(distance=0, package="ca-certificates", visited=False),
        Node(distance=0, package="icu", visited=False),
        Node(distance=0, package="expat", visited=False),
        Node(distance=0, package="libexpat", visited=False),
        Node(distance=0, package="libffi", visited=False),
        Node(distance=0, package="libmpdec", visited=False),
        Node(distance=0, package="libzlib", visited=False),
        Node(distance=0, package="openssl", visited=False),
        Node(distance=0, package="python", visited=False),
        Node(distance=0, package="readline", visited=False),
        Node(distance=0, package="liblzma", visited=False),
        Node(distance=0, package="xz", visited=False),
        Node(distance=0, package="libsqlite", visited=False),
        Node(distance=0, package="tk", visited=False),
        Node(distance=0, package="ncurses", visited=False),
        Node(distance=0, package="zlib", visited=False),
        Node(distance=0, package="pip", visited=False),
        Node(distance=0, package="twine", visited=False),
        Node(distance=0, package="python_abi", visited=False),
        Node(distance=0, package="tzdata", visited=False),
    ]

    with _timer("repodata.json/shards index fetch"):
        channel_data = fetch_channels(channels)

    with _timer("Shard fetch"):
        sharded = [channel for channel in channel_data.values() if isinstance(channel, Shards)]
        assert sharded, "No sharded repodata found"
        remaining = batch_retrieve_from_cache(sharded, [node.package for node in roots])
        print(f"{len(remaining)} shards to fetch from network")

    # execute "no sharded channels" branch
    remaining = batch_retrieve_from_cache([], ["python"])
    assert remaining == []

    # XXX don't call everything Shard/Shards


class MockCache(NamedTuple):
    """
    Contain all the elements needed to be returned by the `mock_cache` fixture
    """

    num_shards: int
    shards: list[shards_cache.AnnotatedRawShard]
    cache: shards_cache.ShardCache


@pytest.fixture()
def mock_cache(tmp_path: Path) -> Iterator[MockCache]:
    """
    Set up a mock shard cache that will be used by multiple benchmark tests.
    """
    cache = shards_cache.ShardCache(tmp_path)

    NUM_FAKE_SHARDS = 64
    fake_shards = []

    compressor = zstandard.ZstdCompressor(level=1)
    for i in range(NUM_FAKE_SHARDS):
        fake_shard = {f"foo{i}": "bar"}
        annotated_shard = shards_cache.AnnotatedRawShard(
            f"https://foo{i}",
            f"foo{i}",
            compressor.compress(msgpack.dumps(fake_shard)),  # type: ignore
        )
        cache.insert(annotated_shard)
        fake_shards.append(annotated_shard)

    yield MockCache(num_shards=NUM_FAKE_SHARDS, shards=fake_shards, cache=cache)

    cache.clear_cache()


@pytest.mark.benchmark
@pytest.mark.parametrize("retrieval_type", ["retrieve_multiple", "retrieve_single"])
def test_shard_cache_multiple_profile(retrieval_type, mock_cache: MockCache):
    """
    Measure the difference between `shards_cache.retrieve_multiple` and `shards_cache.retrieve`.

    `shards_cache.retrieve_multiple should be faster than `shards_cache.retrieve`.
    """
    if retrieval_type == "retrieve_multiple":
        retrieved = mock_cache.cache.retrieve_multiple([shard.url for shard in mock_cache.shards])
        assert len(retrieved) == mock_cache.num_shards

    elif retrieval_type == "retrieve_single":
        retrieved = {}
        for i, url in enumerate([shard.url for shard in mock_cache.shards]):
            single = mock_cache.cache.retrieve(url)
            retrieved[url] = single

        assert len(retrieved) == mock_cache.num_shards


def test_shards_connections(monkeypatch):
    """
    Test _shards_connections() and execute all its code.
    """
    assert context.repodata_threads is None
    assert _shards_connections() == 10  # requests' default

    poolmanager = CondaSession().get_adapter("https://").poolmanager  # type: ignore
    monkeypatch.setattr(poolmanager, "connection_pool_kw", {"no_maxsize": 0})

    monkeypatch.setattr(shards, "SHARDS_CONNECTIONS_DEFAULT", 7)
    assert _shards_connections() == 7

    monkeypatch.setattr(context, "_repodata_threads", 4)
    assert _shards_connections() == 4


# region pipeline


def test_sqlite3_thread(
    shard_cache_with_data: tuple[shards_cache.ShardCache, list[shards_cache.AnnotatedRawShard]],
):
    """
    Test sqlite3 retrieval thread.
    """
    cache, fake_shards = shard_cache_with_data
    in_queue: SimpleQueue[list[str] | None] = SimpleQueue()
    shard_out_queue: SimpleQueue[list[tuple[str, ShardDict]]] = SimpleQueue()
    network_out_queue: SimpleQueue[list[str]] = SimpleQueue()

    # this kind of thread can crash, and we don't hear back without our own
    # handling.
    cache_thread = threading.Thread(
        target=shards_subset.cache_fetch_thread,
        args=(in_queue, shard_out_queue, network_out_queue, cache),
        daemon=False,
    )

    fake_shards_urls = [shard.url for shard in fake_shards]

    # several batches, then None "finish thread" sentinel
    in_queue.put(fake_shards_urls[:1])
    in_queue.put(["https://example.com/notfound"])
    in_queue.put(fake_shards_urls[1:3])
    in_queue.put(["https://example.com/notfound2", "https://example.com/notfound3"])
    in_queue.put(fake_shards_urls[3:])
    in_queue.put(None)

    cache_thread.start()

    while batch := shard_out_queue.get(timeout=1):
        for url, shard in batch:
            assert url in fake_shards_urls
            assert shard == cache.retrieve(url)

    while notfound := network_out_queue.get(timeout=1):
        for url in notfound:
            assert url.startswith("https://example.com/notfound")

    cache_thread.join(5)


def test_shards_network_thread(http_server_shards):
    """
    Test network retrieval thread, meant to be chained after the sqlite3 thread
    by having network_in_queue = sqlite3 thread's network_out_queue.
    """
    channel = Channel.from_url(f"{http_server_shards}/noarch")
    subdir_data = SubdirData(channel)
    found = fetch_shards_index(subdir_data)
    assert found

    network_in_queue: SimpleQueue[list[str] | None] = SimpleQueue()
    shard_out_queue: SimpleQueue[list[tuple[str, ShardDict]]] = SimpleQueue()

    # this kind of thread can crash, and we don't hear back without our own
    # handling.
    network_thread = threading.Thread(
        target=shards_subset.network_fetch_thread,
        args=(network_in_queue, shard_out_queue, found.session),
        daemon=False,
    )

    shards_urls = list(found.shard_url(package) for package in found.shards_index["shards"])

    # several batches, then None "finish thread" sentinel
    network_in_queue.put(shards_urls[:1])
    network_in_queue.put([f"{http_server_shards}/noarch/notfound.html"])
    network_in_queue.put(shards_urls[1:])
    network_in_queue.put(None)

    network_thread.start()

    while batch := shard_out_queue.get(timeout=1):
        for url, shard in batch:
            print(url, type(shard))

    network_thread.join(5)


# endregion<|MERGE_RESOLUTION|>--- conflicted
+++ resolved
@@ -15,12 +15,8 @@
 import urllib.parse
 from contextlib import contextmanager
 from pathlib import Path
-<<<<<<< HEAD
 from queue import SimpleQueue
-from typing import TYPE_CHECKING
-=======
 from typing import TYPE_CHECKING, NamedTuple
->>>>>>> 7b6587ac
 
 import msgpack
 import pytest
