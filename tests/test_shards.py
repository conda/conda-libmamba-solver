--- conflicted
+++ resolved
@@ -19,7 +19,6 @@
 import conda.gateways.repodata
 import msgpack
 import pytest
-import requests.adapters
 import zstandard
 from conda.base.context import context, reset_context
 from conda.core.subdir_data import SubdirData
@@ -722,11 +721,5 @@
     assert context.repodata_threads is None
     assert _shards_connections() == 10  # requests' default
 
-<<<<<<< HEAD
-    # force fallback to default, as adapter._pool_connections will fail
-    monkeypatch.setattr(requests.sessions.Session, "get_adapter", lambda *args: None)
-
-=======
->>>>>>> 8425e700
     monkeypatch.setattr(shards, "SHARDS_CONNECTIONS_DEFAULT", 7)
     assert _shards_connections() == 7