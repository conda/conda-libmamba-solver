--- conflicted
+++ resolved
@@ -232,8 +232,6 @@
         == "https://conda.anaconda.org/channel-name/noarch/.msgpack.zst"
     )
 
-<<<<<<< HEAD
-=======
     # no-trailing-/ example from prefix.dev metadata
     shards.url = "https://prefix.dev/conda-forge/osx-arm64/repodata_shards.msgpack.zst"
     shards.shards_index["info"]["base_url"] = "https://prefix.dev/conda-forge/osx-arm64"
@@ -251,7 +249,6 @@
     shards.shards_index["info"]["shards_base_url"] = "../shards"
     assert shards.shards_base_url == "https://prefix.dev/conda-forge/shards/"
 
->>>>>>> b964edc6
 
 def test_shard_mentioned_packages_2():
     assert set(shard_mentioned_packages_2(FAKE_SHARD)) == set(
