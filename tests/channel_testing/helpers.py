# Copyright (C) 2019 QuantStack and the Mamba contributors.
# Copyright (C) 2022 Anaconda, Inc
# Copyright (C) 2023 conda
# SPDX-License-Identifier: BSD-3-Clause
from __future__ import annotations

import os
import pathlib
import socket
import subprocess
import sys
<<<<<<< HEAD
from typing import TYPE_CHECKING
=======
>>>>>>> e09df127

import pytest
from xprocess import ProcessStarter

if TYPE_CHECKING:
    from conda.testing.fixtures import PathFactoryFixture


def _dummy_http_server(xprocess, name, port, auth="none", user=None, password=None, token=None):
    """
    Adapted from
    https://github.com/mamba-org/powerloader/blob/effe2b7e1/test/helpers.py#L11
    """
    curdir = pathlib.Path(__file__).parent
    print("Starting dummy_http_server")

    class Starter(ProcessStarter):
        pattern = f"Server started at localhost:{port}"
        terminate_on_interrupt = True
        timeout = 10
        args = [
            sys.executable,
            "-u",  # unbuffered
            str(curdir / "reposerver.py"),
            "-d",
            str(curdir / ".." / "data" / "mamba_repo"),
            "--port",
            str(port),
        ]
        if auth == "token":
            assert token
            args += ["--token", token]
        elif auth:
            args += ["--auth", auth]
        env = os.environ.copy()
        env["PYTHONUNBUFFERED"] = "1"
        if user and password:
            env["TESTPWD"] = f"{user}:{password}"

        def startup_check(self):
            s = socket.socket()
            address = "localhost"
            error = False
            try:
                s.connect((address, port))
            except Exception as e:
                print(f"something's wrong with {address}:{port}. Exception is {e}")
                error = True
            finally:
                s.close()

            return not error

    logfile = xprocess.ensure(name, Starter)
    print("Logfile at", logfile)

    if user and password:
        yield f"http://{user}:{password}@localhost:{port}"
    elif token:
        yield f"http://localhost:{port}/t/{token}"
    else:
        yield f"http://localhost:{port}"

    xprocess.getinfo(name).terminate()


@pytest.fixture
def http_server_auth_none(xprocess):
    yield from _dummy_http_server(xprocess, name="http_server_auth_none", port=8000, auth="none")


@pytest.fixture
def http_server_auth_none_debug_repodata(xprocess):
    yield from _dummy_http_server(
        xprocess,
        name="http_server_auth_none_debug_repodata",
        port=8000,
        auth="none-debug-repodata",
    )


@pytest.fixture
def http_server_auth_none_debug_packages(xprocess):
    yield from _dummy_http_server(
        xprocess,
        name="http_server_auth_none_debug_packages",
        port=8000,
        auth="none-debug-packages",
    )


@pytest.fixture
def http_server_auth_basic(xprocess):
    yield from _dummy_http_server(
        xprocess,
        name="http_server_auth_basic",
        port=8000,
        auth="basic",
        user="user",
        password="test",
    )


@pytest.fixture
def http_server_auth_basic_email(xprocess):
    yield from _dummy_http_server(
        xprocess,
        name="http_server_auth_basic_email",
        port=8000,
        auth="basic",
        user="user@email.com",
        password="test",
    )


@pytest.fixture
def http_server_auth_token(xprocess):
    yield from _dummy_http_server(
        xprocess,
        name="http_server_auth_token",
        port=8000,
        auth="token",
        token="xy-12345678-1234-1234-1234-123456789012",
    )


def create_with_channel(
    channel, path_factory: PathFactoryFixture, solver="libmamba", check=True, **kwargs
) -> subprocess.CompletedProcess:
    return subprocess.run(
        [
            sys.executable,
            "-m",
            "conda",
            "create",
            f"--prefix={path_factory()}",
            f"--solver={solver}",
            "--json",
            "--override-channels",
            "-c",
            channel,
            "test-package",
        ],
        check=check,
        **kwargs,
<<<<<<< HEAD
    )
=======
    )


def create_with_channel_in_process(channel, solver="libmamba", **kwargs) -> tuple[str, str, int]:
    stdout, stderr, returncode = run_command(
        "create",
        _get_temp_prefix(),
        f"--solver={solver}",
        "--json",
        "--override-channels",
        "-c",
        channel,
        "test-package",
        **kwargs,
    )
    return stdout, stderr, returncode
>>>>>>> e09df127
<|MERGE_RESOLUTION|>--- conflicted
+++ resolved
@@ -9,10 +9,7 @@
 import socket
 import subprocess
 import sys
-<<<<<<< HEAD
 from typing import TYPE_CHECKING
-=======
->>>>>>> e09df127
 
 import pytest
 from xprocess import ProcessStarter
@@ -158,23 +155,4 @@
         ],
         check=check,
         **kwargs,
-<<<<<<< HEAD
-    )
-=======
-    )
-
-
-def create_with_channel_in_process(channel, solver="libmamba", **kwargs) -> tuple[str, str, int]:
-    stdout, stderr, returncode = run_command(
-        "create",
-        _get_temp_prefix(),
-        f"--solver={solver}",
-        "--json",
-        "--override-channels",
-        "-c",
-        channel,
-        "test-package",
-        **kwargs,
-    )
-    return stdout, stderr, returncode
->>>>>>> e09df127
+    )