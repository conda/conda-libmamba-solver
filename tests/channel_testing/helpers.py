--- conflicted
+++ resolved
@@ -61,20 +61,12 @@
         if user and password:
             env["TESTPWD"] = f"{user}:{password}"
 
-<<<<<<< HEAD
-        def startup_check(self):
-=======
         def startup_check(self):  # type: ignore
->>>>>>> 6cab5815
             nonlocal xprocess, port
             info = xprocess.getinfo(name)
             loglines: str = info.logpath.read_text(encoding="utf-8")
             for line in reversed(loglines.splitlines()):
-<<<<<<< HEAD
-                match = re.search(self.pattern, line)
-=======
                 match = re.search(self.pattern, line)  # type: ignore
->>>>>>> 6cab5815
                 if match:
                     port = int(match.group(1))
                     break
