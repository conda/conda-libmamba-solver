--- conflicted
+++ resolved
@@ -115,10 +115,7 @@
         offline = ("--offline",) if i else ()
         process = run([*common_args, *offline, *pkg_list], env=env, text=True, capture_output=True)
         if process.returncode:
-<<<<<<< HEAD
-=======
             print("Attempt:", i)
->>>>>>> 5f535fd5
             print(process.stdout)
             print(process.stderr, file=sys.stderr)
             process.check_returncode()
