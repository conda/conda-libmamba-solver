# Copyright (C) 2022 Anaconda, Inc
# SPDX-License-Identifier: BSD-3-Clause
"""
Measure the speed and memory usage of the different backend solvers
"""
import os
import shutil

import pytest
<<<<<<< HEAD

from conda.testing.integration import make_temp_env, run_command, Commands, _get_temp_prefix
from conda.common.io import env_var
from conda.base.context import context
=======
from conda.base.constants import SolverChoice
from conda.base.context import context
from conda.common.io import env_var
>>>>>>> 47893cdb
from conda.exceptions import DryRunExit
from conda.testing.integration import (
    Commands,
    _get_temp_prefix,
    make_temp_env,
    run_command,
)

platform = context.subdir

TEST_DATA_DIR = os.path.join(os.path.dirname(__file__), "data")


def _get_channels_from_lockfile(path):
    """Parse `# channels: conda-forge,defaults` comments"""
    with open(path) as f:
        for line in f:
            if line.startswith("# channels:"):
                return line.split(":")[1].strip().split(",")


def _channels_as_args(channels):
    if not channels:
        return ()
    args = ["--override-channels"]
    for channel in channels:
        args += ["-c", channel]
    return tuple(args)


def _tmp_prefix_safe():
    return _get_temp_prefix(use_restricted_unicode=True).replace(" ", "")


@pytest.fixture(scope="module", params=os.listdir(TEST_DATA_DIR))
def prefix_and_channels(request):
    lockfile = os.path.join(TEST_DATA_DIR, request.param)
    lock_platform = lockfile.split(".")[-2]
    if lock_platform != platform:
        pytest.skip(f"Running platform {platform} does not match file platform {lock_platform}")
    with env_var("CONDA_TEST_SAVE_TEMPS", "1"):
        prefix = _tmp_prefix_safe()
        with make_temp_env("--file", lockfile, prefix=prefix) as prefix:
            channels = _get_channels_from_lockfile(lockfile)
            yield prefix, channels
    shutil.rmtree(prefix)


@pytest.fixture(scope="function", params=["libmamba", "classic"])
def solver_args(request):
    yield ("--dry-run", "--solver", request.param.value)


@pytest.mark.slow
def test_a_warmup(prefix_and_channels, solver_args):
    """Dummy test to install envs and warm up caches"""
    prefix_and_channels, solver_args = prefix_and_channels, solver_args


@pytest.mark.slow
def test_update_python(prefix_and_channels, solver_args):
    prefix, channels = prefix_and_channels
    try:
        run_command(
            Commands.UPDATE,
            prefix,
            *_channels_as_args(channels),
            *solver_args,
            "python",
            no_capture=True,
        )
    except DryRunExit:
        assert True
    else:
        # this can happen if "all requirements are satisfied"
        assert True


@pytest.mark.slow
def test_install_python_update_deps(prefix_and_channels, solver_args):
    prefix, channels = prefix_and_channels
    try:
        run_command(
            Commands.INSTALL,
            prefix,
            *_channels_as_args(channels),
            *solver_args,
            "python",
            "--update-deps",
            no_capture=True,
        )
    except DryRunExit:
        assert True
    else:
        # this can happen if "all requirements are satisfied"
        assert True


@pytest.mark.slow
def test_update_all(prefix_and_channels, solver_args):
    prefix, channels = prefix_and_channels
    try:
        run_command(
            Commands.UPDATE,
            prefix,
            *_channels_as_args(channels),
            *solver_args,
            "--all",
            no_capture=True,
        )
    except DryRunExit:
        assert True
    else:
        # this can happen if "all requirements are satisfied"
        assert True


@pytest.mark.slow
def test_install_vaex_from_conda_forge_and_defaults(solver_args):
    try:
        run_command(
            Commands.CREATE,
            _tmp_prefix_safe(),
            *solver_args,
            "--override-channels",
            "-c",
            "conda-forge",
            "-c",
            "defaults",
            "python=3.9",
            "vaex",
            no_capture=True,
        )
    except DryRunExit:
        assert True<|MERGE_RESOLUTION|>--- conflicted
+++ resolved
@@ -7,16 +7,8 @@
 import shutil
 
 import pytest
-<<<<<<< HEAD
-
-from conda.testing.integration import make_temp_env, run_command, Commands, _get_temp_prefix
-from conda.common.io import env_var
-from conda.base.context import context
-=======
-from conda.base.constants import SolverChoice
 from conda.base.context import context
 from conda.common.io import env_var
->>>>>>> 47893cdb
 from conda.exceptions import DryRunExit
 from conda.testing.integration import (
     Commands,
