# Copyright (C) 2022 Anaconda, Inc
# Copyright (C) 2023 conda
# SPDX-License-Identifier: BSD-3-Clause
"""
Measure the speed and memory usage of the different backend solvers
"""
<<<<<<< HEAD
from __future__ import annotations
=======
>>>>>>> e09df127

import os
import shutil
from typing import TYPE_CHECKING

import pytest
from conda.base.context import context
from conda.common.io import env_var
from conda.exceptions import DryRunExit
from conda.testing.integration import Commands, make_temp_env, run_command

if TYPE_CHECKING:
    from pathlib import Path
    from typing import Iterable

    from conda.testing.fixtures import PathFactoryFixture
    from pytest import FixtureRequest

platform = context.subdir

TEST_DATA_DIR = os.path.join(os.path.dirname(__file__), "data")


def _get_channels_from_lockfile(path):
    """Parse `# channels: conda-forge,defaults` comments"""
    with open(path) as f:
        for line in f:
            if line.startswith("# channels:"):
                return line.split(":")[1].strip().split(",")


def _channels_as_args(channels):
    if not channels:
        return ()
    args = ["--override-channels"]
    for channel in channels:
        args += ["-c", channel]
    return tuple(args)


<<<<<<< HEAD
@pytest.fixture(scope="module", params=os.listdir(TEST_DATA_DIR))
def prefix_and_channels(
    request: FixtureRequest, session_path_factory: PathFactoryFixture
) -> Iterable[tuple[Path, list[str]]]:
=======
def _tmp_prefix_safe():
    return _get_temp_prefix(use_restricted_unicode=True).replace(" ", "")


@pytest.fixture(
    scope="module",
    params=[f for f in os.listdir(TEST_DATA_DIR) if f.endswith(".lock")],
)
def prefix_and_channels(request):
>>>>>>> e09df127
    lockfile = os.path.join(TEST_DATA_DIR, request.param)
    lock_platform = lockfile.split(".")[-2]
    if lock_platform != platform:
        pytest.skip(f"Running platform {platform} does not match file platform {lock_platform}")
    with env_var("CONDA_TEST_SAVE_TEMPS", "1"):
        prefix = session_path_factory()
        with make_temp_env("--file", lockfile, prefix=prefix) as prefix:
            channels = _get_channels_from_lockfile(lockfile)
            yield prefix, channels
    shutil.rmtree(prefix)


@pytest.fixture(scope="function", params=["libmamba", "classic"])
def solver_args(request):
    yield ("--dry-run", "--solver", request.param)


@pytest.mark.slow
def test_a_warmup(prefix_and_channels, solver_args):
    """Dummy test to install envs and warm up caches"""
    prefix_and_channels, solver_args = prefix_and_channels, solver_args


@pytest.mark.slow
def test_update_python(prefix_and_channels, solver_args):
    prefix, channels = prefix_and_channels
    try:
        run_command(
            Commands.UPDATE,
            prefix,
            *_channels_as_args(channels),
            *solver_args,
            "python",
            no_capture=True,
        )
    except DryRunExit:
        assert True
    else:
        # this can happen if "all requirements are satisfied"
        assert True


@pytest.mark.slow
def test_install_python_update_deps(prefix_and_channels, solver_args):
    prefix, channels = prefix_and_channels
    try:
        run_command(
            Commands.INSTALL,
            prefix,
            *_channels_as_args(channels),
            *solver_args,
            "python",
            "--update-deps",
            no_capture=True,
        )
    except DryRunExit:
        assert True
    else:
        # this can happen if "all requirements are satisfied"
        assert True


@pytest.mark.slow
def test_update_all(prefix_and_channels, solver_args):
    prefix, channels = prefix_and_channels
    try:
        run_command(
            Commands.UPDATE,
            prefix,
            *_channels_as_args(channels),
            *solver_args,
            "--all",
            no_capture=True,
        )
    except DryRunExit:
        assert True
    else:
        # this can happen if "all requirements are satisfied"
        assert True


@pytest.mark.slow
def test_install_vaex_from_conda_forge_and_defaults(
    solver_args: tuple[str, ...], path_factory: PathFactoryFixture
) -> None:
    try:
        run_command(
            Commands.CREATE,
            str(path_factory()),
            *solver_args,
            "--override-channels",
            "-c",
            "conda-forge",
            "-c",
            "defaults",
            "python=3.9",
            "vaex",
            no_capture=True,
        )
    except DryRunExit:
        assert True<|MERGE_RESOLUTION|>--- conflicted
+++ resolved
@@ -4,10 +4,8 @@
 """
 Measure the speed and memory usage of the different backend solvers
 """
-<<<<<<< HEAD
+
 from __future__ import annotations
-=======
->>>>>>> e09df127
 
 import os
 import shutil
@@ -48,22 +46,13 @@
     return tuple(args)
 
 
-<<<<<<< HEAD
-@pytest.fixture(scope="module", params=os.listdir(TEST_DATA_DIR))
-def prefix_and_channels(
-    request: FixtureRequest, session_path_factory: PathFactoryFixture
-) -> Iterable[tuple[Path, list[str]]]:
-=======
-def _tmp_prefix_safe():
-    return _get_temp_prefix(use_restricted_unicode=True).replace(" ", "")
-
-
 @pytest.fixture(
     scope="module",
     params=[f for f in os.listdir(TEST_DATA_DIR) if f.endswith(".lock")],
 )
-def prefix_and_channels(request):
->>>>>>> e09df127
+def prefix_and_channels(
+    request: FixtureRequest, session_path_factory: PathFactoryFixture
+) -> Iterable[tuple[Path, list[str]]]:
     lockfile = os.path.join(TEST_DATA_DIR, request.param)
     lock_platform = lockfile.split(".")[-2]
     if lock_platform != platform:
