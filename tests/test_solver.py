--- conflicted
+++ resolved
@@ -602,15 +602,11 @@
 ) -> None:
     with tmp_env("ca-certificates") as prefix:
         conda_cli(
-<<<<<<< HEAD
             "install",
             f"--prefix={prefix}",
             "--satisfied-skip-solve",
             "ca-certificates>10000",
             raises=PackagesNotFoundError,
-        )
-=======
-            "install", "-p", prefix, "-S", "ca-certificates>10000", raises=PackagesNotFoundError
         )
 
 
@@ -635,5 +631,4 @@
     result = json.loads(out)
     names = {pkg["name"] for pkg in result["actions"]["LINK"]}
     for spec in specs:
-        assert spec not in names
->>>>>>> 0ad0aaa9
+        assert spec not in names