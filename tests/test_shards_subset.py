--- conflicted
+++ resolved
@@ -20,23 +20,15 @@
 import conda.gateways.repodata
 import pytest
 import pytest_codspeed
-<<<<<<< HEAD
 import requests
-=======
 from conda.base.context import reset_context
->>>>>>> 70fa6f5d
 from conda.common.compat import on_win
 from conda.core.subdir_data import SubdirData
 from conda.models.channel import Channel
 from requests.exceptions import HTTPError
 
-<<<<<<< HEAD
 from conda_libmamba_solver import shards_cache, shards_subset, shards_subset_http2
-from conda_libmamba_solver.shards import ShardLike, fetch_channels, fetch_shards_index
-=======
-from conda_libmamba_solver import shards_cache, shards_subset
 from conda_libmamba_solver.shards import ShardLike, Shards, fetch_channels, fetch_shards_index
->>>>>>> 70fa6f5d
 from conda_libmamba_solver.shards_subset import (
     NodeId,
     RepodataSubset,
@@ -62,67 +54,43 @@
     {
         "name": "python",
         "packages": ["python"],
-<<<<<<< HEAD
-        "channel": "conda-forge-sharded",
-=======
         "prefetch_packages": [],
         "channel": CONDA_FORGE_WITH_SHARDS,
->>>>>>> 70fa6f5d
         "platform": "linux-64",
     },
     {
         "name": "data_science_ml",
         "packages": ["scikit-learn", "matplotlib"],
-<<<<<<< HEAD
-        "channel": "conda-forge-sharded",
-=======
         "prefetch_packages": ["python", "numpy"],
         "channel": CONDA_FORGE_WITH_SHARDS,
->>>>>>> 70fa6f5d
         "platform": "linux-64",
     },
     {
         "name": "web_development",
         "packages": ["django", "celery"],
-<<<<<<< HEAD
-        "channel": "conda-forge-sharded",
-=======
         "prefetch_packages": ["python", "requests"],
         "channel": CONDA_FORGE_WITH_SHARDS,
->>>>>>> 70fa6f5d
         "platform": "linux-64",
     },
     {
         "name": "scientific_computing",
         "packages": ["scipy", "sympy", "pytorch"],
-<<<<<<< HEAD
-        "channel": "conda-forge-sharded",
-=======
         "prefetch_packages": ["python", "numpy", "pandas"],
         "channel": CONDA_FORGE_WITH_SHARDS,
->>>>>>> 70fa6f5d
         "platform": "linux-64",
     },
     {
         "name": "devops_automation",
         "packages": ["ansible", "pyyaml", "jinja2"],
-<<<<<<< HEAD
-        "channel": "conda-forge-sharded",
-=======
         "prefetch_packages": ["python"],
         "channel": CONDA_FORGE_WITH_SHARDS,
->>>>>>> 70fa6f5d
         "platform": "linux-64",
     },
     {
         "name": "vaex",
         "packages": ["vaex"],
-<<<<<<< HEAD
-        "channel": "conda-forge-sharded",
-=======
         "prefetch_packages": ["python", "numpy", "pandas"],
         "channel": CONDA_FORGE_WITH_SHARDS,
->>>>>>> 70fa6f5d
         "platform": "linux-64",
     },
 ]
