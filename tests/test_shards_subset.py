# Copyright (C) 2022 Anaconda, Inc
# Copyright (C) 2023 conda
# SPDX-License-Identifier: BSD-3-Clause
import concurrent.futures
import random
import threading
import time
import urllib.parse
from contextlib import suppress
from pathlib import Path
from queue import Empty, SimpleQueue
from typing import TYPE_CHECKING
from unittest.mock import patch

import conda.gateways.repodata
import pytest
import pytest_codspeed
from conda.common.compat import on_win
from conda.core.subdir_data import SubdirData
from conda.models.channel import Channel
from conda.testing.fixtures import CondaCLIFixture
from requests.exceptions import HTTPError

<<<<<<< HEAD
from conda_libmamba_solver import shards_cache, shards_subset, shards_subset_http2
from conda_libmamba_solver.shards import fetch_channels, fetch_shards_index
=======
from conda_libmamba_solver import shards_cache, shards_subset
from conda_libmamba_solver.shards import ShardLike, fetch_channels, fetch_shards_index
>>>>>>> ca54bee7
from conda_libmamba_solver.shards_subset import (
    NodeId,
    RepodataSubset,
    build_repodata_subset,
    combine_batches_until_none,
    exception_to_queue,
)
from tests.test_shards import (
    FAKE_SHARD,
    FAKE_SHARD_2,
    ROOT_PACKAGES,
    _timer,
)

if TYPE_CHECKING:
    from conda_libmamba_solver.shards_typing import ShardDict


# avoid underscores in names to parse them easily
TESTING_SCENARIOS = [
    {
        "name": "python",
        "packages": ["python"],
        "prefetch_packages": [],
        "channel": "conda-forge-sharded",
        "platform": "linux-64",
    },
    {
        "name": "data_science_ml",
        "packages": ["scikit-learn", "matplotlib"],
        "prefetch_packages": ["python", "numpy"],
        "channel": "conda-forge-sharded",
        "platform": "linux-64",
    },
    {
        "name": "web_development",
        "packages": ["django", "celery"],
        "prefetch_packages": ["python", "requests"],
        "channel": "conda-forge-sharded",
        "platform": "linux-64",
    },
    {
        "name": "scientific_computing",
        "packages": ["scipy", "sympy", "pytorch"],
        "prefetch_packages": ["python", "numpy", "pandas"],
        "channel": "conda-forge-sharded",
        "platform": "linux-64",
    },
    {
        "name": "devops_automation",
        "packages": ["ansible", "pyyaml", "jinja2"],
        "prefetch_packages": ["python"],
        "channel": "conda-forge-sharded",
        "platform": "linux-64",
    },
    {
        "name": "vaex",
        "packages": ["vaex"],
        "prefetch_packages": ["python", "numpy", "pandas"],
        "channel": "conda-forge-sharded",
        "platform": "linux-64",
    },
]


def codspeed_supported():
    """
    TODO: temporary measure to skip these tests if we do not have pytest-codspeed >=4
    """
    try:
        major, minor, bug = pytest_codspeed.__version__.split(".")
        return int(major) >= 4
    except (ValueError, AttributeError):
        # If this fails, it means we want to skip this test
        return False


def clean_cache(conda_cli: CondaCLIFixture):
    """
    Clean cache and assert it completed without error except on Windows
    """
    out, err, return_code = conda_cli("clean", "--yes", "--all")

    # Windows CI runners cannot reliably remove this file, so we don't care
    # about this assertion on that platform.

    # "err" will include log.debug output on certain test runners, so we can't
    # check it to determine whether there was an error.
    if not on_win:
        assert not return_code, "conda clean returned {return_code} != 0"


@pytest.mark.skipif(not codspeed_supported(), reason="pytest-codspeed-version-4")
<<<<<<< HEAD
@pytest.mark.parametrize("cache_state", ("cold", "warm", "lukewarm"))
@pytest.mark.parametrize("algorithm", ("bfs", "pipelined", "httpx"))
=======
@pytest.mark.parametrize("cache_state", ("cold", "warm"))
@pytest.mark.parametrize("algorithm", ("bfs", "pipelined"))
>>>>>>> ca54bee7
@pytest.mark.parametrize(
    "scenario",
    TESTING_SCENARIOS,
    ids=[scenario.get("name") for scenario in TESTING_SCENARIOS],
)
def test_traversal_algorithm_benchmarks(
    conda_cli: CondaCLIFixture,
    benchmark,
    cache_state: str,
    algorithm: str,
    scenario: dict,
):
    """
    Benchmark multiple traversal algorithms for retrieving repodata shards with
    a variety of parameter states (described below).

    cache_state:
        Either "cold" or "warm" representing shards available or not available in
        SQLite, respectively.

    algorithm:
        Method used to fetch shards

    scenario:
        List of packages to use to create an environment
    """
    cache = shards_cache.ShardCache(Path(conda.gateways.repodata.create_cache_dir()))
    if cache_state == "warm":
        # Clean shards cache just once for "warm"; leave index cache intact.
        cache.remove_cache()

    def setup():
        if cache_state != "warm":
            # For "cold", we want to clean shards cache before each round of benchmarking
            cache.remove_cache()

        channels = [Channel(f"{scenario['channel']}/{scenario['platform']}")]
        channel_data = fetch_channels(channels)

        assert len(channel_data) in (2, 4), "Expected 2 or 4 channels fetched"

        subset = RepodataSubset((*channel_data.values(),))

        return (subset,), {}

    def target(subset):
        with _timer(""):
            getattr(subset, f"reachable_{algorithm}")(scenario["packages"])

    warmup_rounds = 1 if cache_state == "warm" else 0

    benchmark.pedantic(target, setup=setup, rounds=1, warmup_rounds=warmup_rounds)


@pytest.mark.parametrize(
    "scenario",
    TESTING_SCENARIOS,
    ids=[scenario["name"] for scenario in TESTING_SCENARIOS],
)
def test_traversal_algorithms_match(conda_cli, scenario: dict):
    """
    Ensure that all traversal algorithms return the same repodata subset.
    """
    channel = Channel(f"{scenario['channel']}/{scenario['platform']}")

    repodata_algorithm_map = {
        "bfs": build_repodata_subset(scenario["packages"], [channel], algorithm="bfs"),
        "pipelined": build_repodata_subset(scenario["packages"], [channel], algorithm="pipelined"),
    }

    for subdir in repodata_algorithm_map["bfs"].keys():
        repodatas = []

        for algorithm, repodata_subset in repodata_algorithm_map.items():
            repodatas.append(repodata_subset[subdir].build_repodata())

        assert all(x == y for x, y in zip(repodatas, repodatas[1:]))


# region pipelined


def test_build_repodata_subset_pipelined(prepare_shards_test: None, tmp_path):
    """
    Build repodata subset using a worker threads dependency traversal algorithm.
    """
    # installed, plus what we want to add (twine)
    root_packages = ROOT_PACKAGES[:] + ["vaex"]

    channels = []
    # channels.extend(context.default_channels)
    channels.append(Channel("conda-forge-sharded"))

    with _timer("fetch_channels()"):
        channel_data = fetch_channels(channels)

    with _timer("RepodataSubset.reachable_pipelined()"):
        subset = RepodataSubset((*channel_data.values(),))
        subset.reachable_pipelined(root_packages)
        print(f"{len(subset.nodes)} (channel, package) nodes discovered")

    print("Channels:", ",".join(urllib.parse.urlparse(url).path[1:] for url in channel_data))


def test_shards_cache_thread(
    shard_cache_with_data: tuple[shards_cache.ShardCache, list[shards_cache.AnnotatedRawShard]],
):
    """
    Test sqlite3 retrieval thread.
    """
    cache, fake_shards = shard_cache_with_data
    in_queue: SimpleQueue[list[NodeId] | None] = SimpleQueue()
    shard_out_queue: SimpleQueue[list[tuple[NodeId, ShardDict]]] = SimpleQueue()
    network_out_queue: SimpleQueue[list[NodeId]] = SimpleQueue()

    # this kind of thread can crash, and we don't hear back without our own
    # handling.
    cache_thread = threading.Thread(
        target=shards_subset.cache_fetch_thread,
        args=(in_queue, shard_out_queue, network_out_queue, cache),
        daemon=False,
    )

    fake_nodes = [NodeId(shard.package, channel="", shard_url=shard.url) for shard in fake_shards]

    # several batches, then None "finish thread" sentinel
    in_queue.put(fake_nodes[:1])
    in_queue.put([NodeId("notfound", channel="", shard_url="https://example.com/notfound")])
    in_queue.put(fake_nodes[1:3])
    in_queue.put(
        [
            NodeId("notfound2", channel="", shard_url="https://example.com/notfound2"),
            NodeId("notfound3", channel="", shard_url="https://example.com/notfound3"),
        ]
    )
    in_queue.put(fake_nodes[3:])
    in_queue.put(None)

    cache_thread.start()

    while batch := shard_out_queue.get(timeout=1):
        for node_id, shard in batch:
            assert node_id in fake_nodes
            assert shard == cache.retrieve(node_id.shard_url)

    while notfound := network_out_queue.get(timeout=1):
        for node_id in notfound:
            assert node_id.shard_url.startswith("https://example.com/notfound")

    cache_thread.join(5)


def test_shards_network_thread(http_server_shards, shard_cache_with_data):
    """
    Test network retrieval thread, meant to be chained after the sqlite3 thread
    by having network_in_queue = sqlite3 thread's network_out_queue.
    """
    cache, fake_shards = shard_cache_with_data
    channel = Channel.from_url(f"{http_server_shards}/noarch")
    subdir_data = SubdirData(channel)
    found = fetch_shards_index(subdir_data)
    assert found

    invalid_shardlike = ShardLike(
        {},  # type: ignore
        url="file:///non-network/shard/url",
    )

    network_in_queue: SimpleQueue[list[NodeId] | None] = SimpleQueue()
    shard_out_queue: SimpleQueue[list[tuple[NodeId, ShardDict]]] = SimpleQueue()

    # this kind of thread can crash, and we don't hear back without our own
    # handling.
    network_thread = threading.Thread(
        target=shards_subset.network_fetch_thread,
        args=(network_in_queue, shard_out_queue, cache, [found, invalid_shardlike]),
        daemon=False,
    )

    node_ids = [NodeId(package, found.url) for package in found.package_names]

    # Only fetch "foo" and "bar" because these are valid shards
    for node_id in node_ids:
        if node_id.package in ("foo", "bar"):
            network_in_queue.put([node_id])

    network_thread.start()

    with suppress(Empty):
        while batch := shard_out_queue.get(timeout=1):
            for url, shard in batch:
                assert isinstance(shard, dict)

                # Make sure this is either one of the two packages from above ("foo" or "bar")
                assert set(shard.get("packages", {}).keys()).intersection(("foo", "bar"))

    # Worker produces TypeError if non-network NodeId is sent and one of the
    # shardlikes has its url. (If no shardlike has NodeId's url, it produces
    # KeyError).
    network_in_queue.put([NodeId("nope", invalid_shardlike.url)])
    assert isinstance(shard_out_queue.get(timeout=1), TypeError)

    # Terminate with sentinel
    network_in_queue.put(None)

    network_thread.join(5)


<<<<<<< HEAD
def test_shards_network_thread_httpx(http_server_shards, shard_cache_with_data):
    """
    Test network retrieval thread, meant to be chained after the sqlite3 thread
    by having network_in_queue = sqlite3 thread's network_out_queue.
    """
    cache, fake_shards = shard_cache_with_data
    channel = Channel.from_url(f"{http_server_shards}/noarch")
    subdir_data = SubdirData(channel)
    found = fetch_shards_index(subdir_data)
    assert found

    network_in_queue: SimpleQueue[list[NodeId] | None] = SimpleQueue()
    shard_out_queue: SimpleQueue[list[tuple[NodeId, ShardDict]]] = SimpleQueue()

    # this kind of thread can crash, and we don't hear back without our own
    # handling.
    network_thread = threading.Thread(
        target=shards_subset_http2.network_fetch_thread_httpx,
        args=(network_in_queue, shard_out_queue, cache, [found]),
        daemon=False,
    )

    node_ids = [NodeId(package, found.url) for package in found.package_names]

    # several batches, then None "finish thread" sentinel
    network_in_queue.put([node_ids[0]])
    network_in_queue.put(node_ids[1:])
    network_in_queue.put(None)

    network_thread.start()

    while batch := shard_out_queue.get(timeout=1):
        for url, shard in batch:
            print(url, len(shard), "bytes")

    network_thread.join(5)


# endregion


# endregion
=======
# endregion


@pytest.mark.parametrize("algorithm", ["bfs", "pipelined"])
def test_build_repodata_subset_error_propagation(http_server_shards, algorithm, mocker, tmp_path):
    """
    Ensure errors encountered during shard fetching are properly propagated.

    This test uses http_server_shards to fetch the initial shards index,
    then mocks the actual shard fetching to simulate network errors.
    """

    # Use http_server_shards to set up the initial channel with shards index
    channel = Channel.from_url(f"{http_server_shards}/noarch")
    root_packages = ["foo"]

    # Override cache dir location for tests; ensures it's empty
    mocker.patch("conda.gateways.repodata.create_cache_dir", return_value=str(tmp_path))

    # Mock batch_retrieve_from_network to raise an error for bfs algorithm
    if algorithm == "bfs":
        with patch(
            "conda_libmamba_solver.shards_subset.batch_retrieve_from_network"
        ) as mock_batch:
            # Simulate a network error when fetching shards
            mock_batch.side_effect = HTTPError("Simulated network error")

            with pytest.raises(HTTPError, match="Simulated network error"):
                build_repodata_subset(root_packages, [channel], algorithm=algorithm)

    # For pipelined algorithm, mock the session.get to raise an error
    elif algorithm == "pipelined":
        # Patch at the module level before threads start
        original_executor = shards_subset.ThreadPoolExecutor

        def mock_executor(*args, **kwargs):
            executor = original_executor(*args, **kwargs)
            original_submit = executor.submit

            def mock_submit(fn, *fn_args, **fn_kwargs):
                if fn.__name__ == "fetch":
                    raise HTTPError("Simulated network error during pipelined fetch")
                return original_submit(fn, *fn_args, **fn_kwargs)

            executor.submit = mock_submit
            return executor

        with patch("conda_libmamba_solver.shards_subset.ThreadPoolExecutor", mock_executor):
            # The pipelined algorithm should propagate this error
            with pytest.raises(HTTPError, match="Simulated network error during pipelined fetch"):
                build_repodata_subset(root_packages, [channel], algorithm=algorithm)


@pytest.mark.parametrize("algorithm", ["bfs", "pipelined"])
def test_build_repodata_subset_package_not_found(http_server_shards, algorithm, tmp_path, mocker):
    """
    Ensure packages that cannot be found result in empty repodata.

    This test uses http_server_shards to fetch the initial shards index,
    and then tests the code to make sure an empty repodata is produced at the end.
    """

    # Use http_server_shards to set up the initial channel with shards index
    channel = Channel.from_url(f"{http_server_shards}/noarch")
    root_packages = ["404-package-not-found"]

    # Override cache dir location for tests; ensures it's empty
    mocker.patch("conda.gateways.repodata.create_cache_dir", return_value=str(tmp_path))

    channel_data = build_repodata_subset(root_packages, [channel], algorithm=algorithm)

    for shardlike in channel_data.values():
        assert not shardlike.build_repodata().get("packages")


@pytest.mark.parametrize("algorithm", ["bfs", "pipelined"])
def test_build_repodata_subset_local_server(http_server_shards, algorithm, mocker, tmp_path):
    """
    Ensure we can fetch and build a valid repodata subset from our mock local server.
    """
    channel = Channel.from_url(f"{http_server_shards}/noarch")
    root_packages = ["foo"]
    expected_repodata = {**FAKE_SHARD["packages"], **FAKE_SHARD_2["packages"]}

    # Override cache dir location for tests; ensures it's empty
    mocker.patch("conda.gateways.repodata.create_cache_dir", return_value=str(tmp_path))

    channel_data = build_repodata_subset(root_packages, [channel], algorithm=algorithm)

    for shardlike in channel_data.values():
        # expanded in fetch_channels() "channel.urls(True, context.subdirs)"
        if "/noarch/" not in shardlike.url:
            continue
        assert shardlike.build_repodata().get("packages") == expected_repodata


def test_pipelined_with_slow_queue_operations(http_server_shards, mocker, tmp_path):
    """
    Test that simulates slow queue operations which can trigger race conditions
    where the main thread might timeout waiting for results.
    """
    channel = Channel.from_url(f"{http_server_shards}/noarch")
    root_packages = ["foo"]

    # Override cache dir location for tests
    mocker.patch("conda.gateways.repodata.create_cache_dir", return_value=str(tmp_path))

    # Create a custom queue that adds delays
    class SlowQueue(SimpleQueue):
        def __init__(self, *args, **kwargs):
            super().__init__(*args, **kwargs)
            self.put_count = 0

        def put(self, item, *args, **kwargs):
            self.put_count += 1
            # Add delay every few puts to simulate slow operations
            if self.put_count % 3 == 0:
                time.sleep(0.05)
            return super().put(item, *args, **kwargs)

    def slow_simple_queue_factory(*args, **kwargs):
        # Only slow down shard_out_queue (not all queues)
        return SlowQueue(*args, **kwargs)

    mocker.patch("conda_libmamba_solver.shards_subset.SimpleQueue", slow_simple_queue_factory)

    # This should complete despite slow queue operations
    channel_data = build_repodata_subset(root_packages, [channel], algorithm="pipelined")

    # Verify results
    found_packages = False
    for shardlike in channel_data.values():
        if "/noarch/" in shardlike.url and shardlike.build_repodata().get("packages"):
            found_packages = True
    assert found_packages


def test_pipelined_shutdown_race_condition(http_server_shards, mocker, tmp_path):
    """
    Test the specific race condition where the main thread checks pending/in_flight
    and finds them empty, but worker threads are still processing items.
    """
    channel = Channel.from_url(f"{http_server_shards}/noarch")
    root_packages = ["foo"]

    mocker.patch("conda.gateways.repodata.create_cache_dir", return_value=str(tmp_path))

    # Track when drain_pending is called
    original_drain_pending = RepodataSubset.drain_pending
    drain_count = {"count": 0}

    def tracked_drain_pending(self, pending, shardlikes_by_url):
        drain_count["count"] += 1
        result = original_drain_pending(self, pending, shardlikes_by_url)
        # Add delay after drain to increase chance of race condition
        if drain_count["count"] > 1:
            time.sleep(0.1)
        return result

    mocker.patch.object(RepodataSubset, "drain_pending", tracked_drain_pending)

    # Run multiple times to increase chance of hitting race condition
    for _ in range(10):
        channel_data = build_repodata_subset(root_packages, [channel], algorithm="pipelined")

        # Verify we got valid results
        found_packages = False
        for shardlike in channel_data.values():
            if "/noarch/" in shardlike.url and shardlike.build_repodata().get("packages"):
                found_packages = True
        assert found_packages


def test_pipelined_timeout(http_server_shards, monkeypatch):
    """
    Test that pipelined times out if a URL is never fetched.
    """

    channel = Channel.from_url(f"{http_server_shards}/noarch")
    root_packages = ["foo"]

    shardlikes = fetch_channels([channel])

    # a slow and ineffective get()
    monkeypatch.setattr(
        "conda.gateways.connection.session.CondaSession.get",
        lambda *args, **kwargs: time.sleep(3),
    )

    # faster failure
    monkeypatch.setattr("conda_libmamba_solver.shards_subset.REACHABLE_PIPELINED_MAX_TIMEOUTS", 1)
    monkeypatch.setattr("conda_libmamba_solver.shards_subset.THREAD_WAIT_TIMEOUT", 0)

    subset = RepodataSubset(shardlikes.values())
    with pytest.raises(TimeoutError, match="shard_out_queue"):
        subset.reachable_pipelined(root_packages)


def test_combine_batches_blocking_scenario():
    """
    Test the scenario where combine_batches_until_none would block indefinitely
    without the timeout fix.

    This simulates the case where:
    1. Producer sends a few items
    2. Producer crashes or stops sending before sending None
    3. Consumer blocks forever waiting for more items
    """
    test_queue: SimpleQueue[list[NodeId] | None] = SimpleQueue()

    # Put some items in the queue
    test_queue.put([NodeId("package1", "channel1")])
    test_queue.put([NodeId("package2", "channel2")])

    # Simulate producer failure - don't send None sentinel
    # Without timeout fix, this would block forever

    received = []
    timeout_occurred = False

    def consumer():
        nonlocal timeout_occurred
        try:
            for batch in combine_batches_until_none(test_queue):
                received.extend(batch)
                # After processing existing items, iterator should timeout
                # rather than block forever
        except Exception:
            timeout_occurred = True

    consumer_thread = threading.Thread(target=consumer, daemon=True)
    consumer_thread.start()

    # Wait for consumer to process existing items
    consumer_thread.join(timeout=2)

    # With the timeout fix, the thread should still be alive (waiting)
    # but not blocking indefinitely - it will timeout periodically
    # Let's verify it processed the items we sent
    assert len(received) == 2
    assert any(node.package == "package1" for node in received)


@pytest.mark.integration
def test_pipelined_extreme_race_conditions(http_server_shards, mocker, tmp_path):
    """
    Extremely aggressive test that introduces chaos to force race conditions.

    This test:
    - Adds random delays at multiple points
    - Runs many iterations
    - Uses smaller timeouts
    - Simulates thread scheduling variability
    """
    channel = Channel("conda-forge-sharded/linux-64")
    root_packages = ["python", "vaex"]

    mocker.patch("conda.gateways.repodata.create_cache_dir", return_value=str(tmp_path))

    # Create a chaotic queue class that adds random delays
    class ChaoticQueue(SimpleQueue):
        def get(self, block=True, timeout=None):
            # Random delay before get
            if random.random() < 0.3:  # 30% chance
                time.sleep(random.uniform(0.001, 0.02))
            return super().get(block=block, timeout=timeout)

        def put(self, item, block=True, timeout=None):
            # Random delay before put
            if random.random() < 0.3:  # 30% chance
                time.sleep(random.uniform(0.001, 0.02))
            return super().put(item, block=block, timeout=timeout)

    # Patch at module level
    mocker.patch("conda_libmamba_solver.shards_subset.SimpleQueue", ChaoticQueue)

    # Run multiple iterations to increase chance of hitting race condition
    failures = []
    for iteration in range(20):
        try:
            channel_data = build_repodata_subset(root_packages, [channel], algorithm="pipelined")

            # Verify we got results
            found = any(
                "/noarch/" in s.url and s.build_repodata().get("packages")
                for s in channel_data.values()
            )
            assert found, f"Iteration {iteration}: No packages found"
        except Exception as e:
            failures.append((iteration, str(e)))

    # With our fixes, there should be no failures
    assert not failures, f"Failed on iterations: {failures}"


@pytest.mark.parametrize("num_threads", [1, 2, 5, 10])
def test_pipelined_concurrent_stress(http_server_shards, mocker, tmp_path, num_threads):
    """
    Run pipelined algorithm from multiple threads concurrently.
    This can expose race conditions in shared state or thread coordination.
    """
    channel = Channel.from_url(f"{http_server_shards}/noarch")
    root_packages = ["foo"]

    mocker.patch("conda.gateways.repodata.create_cache_dir", return_value=str(tmp_path))

    errors = []

    def run_subset():
        try:
            channel_data = build_repodata_subset(root_packages, [channel], algorithm="pipelined")
            # Verify results
            for shardlike in channel_data.values():
                if "/noarch/" in shardlike.url:
                    packages = shardlike.build_repodata().get("packages", {})
                    if packages:
                        return True
            return False
        except Exception as e:
            errors.append(e)
            raise

    # Run multiple instances concurrently
    with concurrent.futures.ThreadPoolExecutor(max_workers=num_threads) as executor:
        futures = [executor.submit(run_subset) for _ in range(num_threads)]
        results = [f.result(timeout=30) for f in futures]

    assert not errors, f"Errors occurred: {errors}"
    assert all(results), "Some runs didn't find packages"


def test_worker_thread_exception_propagation():
    """
    Test that exceptions in worker threads are properly propagated to main thread.
    Without proper exception handling, the main thread could timeout waiting for
    results that will never arrive.
    """
    in_queue = SimpleQueue()
    out_queue = SimpleQueue()

    @exception_to_queue
    def failing_worker(in_q, out_q):
        # Process one item successfully
        item = in_q.get()
        out_q.put(f"processed: {item}")

        # Then raise an exception
        raise ValueError("Simulated worker failure")

    # Put test data
    in_queue.put("test_item")

    # Run worker in thread
    worker = threading.Thread(target=failing_worker, args=(in_queue, out_queue), daemon=True)
    worker.start()

    # Should get the successful result first
    result = out_queue.get(timeout=1)
    assert result == "processed: test_item"

    # Should get the exception propagated
    exception = out_queue.get(timeout=1)
    assert isinstance(exception, ValueError)
    assert "Simulated worker failure" in str(exception)

    # Worker should also send None to in_queue to signal termination
    sentinel = in_queue.get(timeout=1)
    assert sentinel is None


def test_shutdown_with_pending_work(http_server_shards, mocker, tmp_path):
    """
    Test the race condition where main thread initiates shutdown while
    worker threads still have work in their queues.
    """
    channel = Channel.from_url(f"{http_server_shards}/noarch")
    root_packages = ["foo"]

    mocker.patch("conda.gateways.repodata.create_cache_dir", return_value=str(tmp_path))

    # Track shutdown events
    shutdown_events = []

    class TrackShutdownQueue(SimpleQueue):
        def put(self, item, *args, **kwargs):
            if item is None:
                shutdown_events.append(
                    {
                        "time": time.time(),
                        "thread": threading.current_thread().name,
                    }
                )
            return super().put(item, *args, **kwargs)

    # Patch at module level
    mocker.patch("conda_libmamba_solver.shards_subset.SimpleQueue", TrackShutdownQueue)

    # Run the algorithm
    channel_data = build_repodata_subset(root_packages, [channel], algorithm="pipelined")

    # Verify we got results
    found = any(
        "/noarch/" in s.url and s.build_repodata().get("packages") for s in channel_data.values()
    )
    assert found

    # Verify shutdown was initiated (None was sent to queues)
    assert len(shutdown_events) > 0, "Shutdown was never initiated"


def test_repodata_subset_misc():
    """
    Test utility functions on RepodataSubset.
    """
    assert tuple(
        RepodataSubset.has_strategy(strategy) for strategy in ("bfs", "pipelined", "squirrel")
    ) == (True, True, False)
>>>>>>> ca54bee7
<|MERGE_RESOLUTION|>--- conflicted
+++ resolved
@@ -21,13 +21,8 @@
 from conda.testing.fixtures import CondaCLIFixture
 from requests.exceptions import HTTPError
 
-<<<<<<< HEAD
 from conda_libmamba_solver import shards_cache, shards_subset, shards_subset_http2
-from conda_libmamba_solver.shards import fetch_channels, fetch_shards_index
-=======
-from conda_libmamba_solver import shards_cache, shards_subset
 from conda_libmamba_solver.shards import ShardLike, fetch_channels, fetch_shards_index
->>>>>>> ca54bee7
 from conda_libmamba_solver.shards_subset import (
     NodeId,
     RepodataSubset,
@@ -121,13 +116,8 @@
 
 
 @pytest.mark.skipif(not codspeed_supported(), reason="pytest-codspeed-version-4")
-<<<<<<< HEAD
-@pytest.mark.parametrize("cache_state", ("cold", "warm", "lukewarm"))
+@pytest.mark.parametrize("cache_state", ("cold", "warm"))
 @pytest.mark.parametrize("algorithm", ("bfs", "pipelined", "httpx"))
-=======
-@pytest.mark.parametrize("cache_state", ("cold", "warm"))
-@pytest.mark.parametrize("algorithm", ("bfs", "pipelined"))
->>>>>>> ca54bee7
 @pytest.mark.parametrize(
     "scenario",
     TESTING_SCENARIOS,
@@ -336,7 +326,6 @@
     network_thread.join(5)
 
 
-<<<<<<< HEAD
 def test_shards_network_thread_httpx(http_server_shards, shard_cache_with_data):
     """
     Test network retrieval thread, meant to be chained after the sqlite3 thread
@@ -378,8 +367,6 @@
 # endregion
 
 
-# endregion
-=======
 # endregion
 
 
@@ -796,5 +783,4 @@
     """
     assert tuple(
         RepodataSubset.has_strategy(strategy) for strategy in ("bfs", "pipelined", "squirrel")
-    ) == (True, True, False)
->>>>>>> ca54bee7
+    ) == (True, True, False)