--- conflicted
+++ resolved
@@ -7,14 +7,13 @@
 import os
 import shutil
 import sys
-from contextlib import suppress
 from pathlib import Path
 from subprocess import check_call
 from typing import TYPE_CHECKING
 from urllib.request import urlretrieve
 
 import pytest
-from conda.base.context import context, reset_context
+from conda.base.context import reset_context
 from conda.common.compat import on_linux, on_win
 from conda.common.io import env_vars
 from conda.core.prefix_data import PrefixData
@@ -33,35 +32,19 @@
 from .utils import conda_subprocess, write_env_config
 
 if TYPE_CHECKING:
-<<<<<<< HEAD
-    from conda.testing import CondaCLIFixture, PathFactoryFixture, TmpEnvFixture
-    from pytest import MonkeyPatch
-=======
     from conda.testing.fixtures import CondaCLIFixture, PathFactoryFixture, TmpEnvFixture
->>>>>>> bd08e60d
 
 DATA = Path(__file__).parent / "data"
 
 
-<<<<<<< HEAD
-def test_channel_matchspec(conda_cli: CondaCLIFixture, tmp_path: Path) -> None:
-    stdout, *_ = conda_cli(
-        "create",
-        f"--prefix={tmp_path}",
-=======
 def test_channel_matchspec(conda_cli: CondaCLIFixture, path_factory: PathFactoryFixture) -> None:
     stdout, _, _ = conda_cli(
         "create",
         f"--prefix={path_factory()}",
->>>>>>> bd08e60d
         "--solver=libmamba",
         "--json",
         "--override-channels",
         "--channel=defaults",
-<<<<<<< HEAD
-        "--yes",
-=======
->>>>>>> bd08e60d
         "conda-forge::libblas=*=*openblas",
         "python=3.9",
     )
@@ -74,11 +57,7 @@
             assert record["channel"] == "pkgs/main"
 
 
-<<<<<<< HEAD
-def test_channels_prefixdata(tmp_env: TmpEnvFixture, conda_cli: CondaCLIFixture) -> None:
-=======
 def test_channels_prefixdata(tmp_env: TmpEnvFixture) -> None:
->>>>>>> bd08e60d
     """
     Make sure libmamba does not complain about missing channels
     used in previous commands.
@@ -86,21 +65,17 @@
     See https://github.com/conda/conda/issues/11790
     """
     with tmp_env("conda-forge::xz", "python", "--solver=libmamba") as prefix:
-<<<<<<< HEAD
-        stdout, stderr, _ = conda_cli(
-=======
         p = conda_subprocess(
->>>>>>> bd08e60d
             "install",
-            f"--prefix={prefix}",
+            "-yp",
+            prefix,
+            "pytest",
             "--solver=libmamba",
-            "--yes",
-            "pytest",
         )
         assert (
             "Selected channel specific (or force-reinstall) job, "
             "but package is not available from channel. "
-            "Solve job will fail." not in (stdout + stderr)
+            "Solve job will fail." not in (p.stdout + p.stderr)
         )
 
 
@@ -116,16 +91,6 @@
         assert record
         record.channel = Channel.from_url("file:///nonexistent")
 
-<<<<<<< HEAD
-        with pytest.raises(DryRunExit):
-            conda_cli(
-                "install",
-                f"--prefix={prefix}",
-                "zlib",
-                "--solver=libmamba",
-                "--dry-run",
-            )
-=======
         _, _, retcode = conda_cli(
             "install",
             f"--prefix={prefix}",
@@ -134,7 +99,6 @@
             "--dry-run",
             raises=DryRunExit,
         )
->>>>>>> bd08e60d
 
 
 def _setup_conda_forge_as_defaults(prefix, force=False):
@@ -179,17 +143,7 @@
         _setup_channels_custom,
     ),
 )
-<<<<<<< HEAD
-def test_mirrors_do_not_leak_channels(
-    config_env,
-    path_factory: PathFactoryFixture,
-    tmp_env: TmpEnvFixture,
-    monkeypatch: MonkeyPatch,
-    conda_cli: CondaCLIFixture,
-) -> None:
-=======
 def test_mirrors_do_not_leak_channels(config_env, tmp_path, tmp_env):
->>>>>>> bd08e60d
     """
     https://github.com/conda/conda-libmamba-solver/issues/108
 
@@ -201,28 +155,13 @@
     is undesirable.
     """
 
-<<<<<<< HEAD
-    with env_vars({"CONDA_PKGS_DIRS": path_factory()}), tmp_env() as prefix:
-        assert (prefix / "conda-meta" / "history").exists()
-=======
     with env_vars({"CONDA_PKGS_DIRS": tmp_path}), tmp_env() as prefix:
         assert (Path(prefix) / "conda-meta" / "history").exists()
->>>>>>> bd08e60d
 
         # Setup conda configuration
         config_env(prefix)
-        common = [f"--prefix={prefix}", "--solver=libmamba", "--json", "--yes", "-vv"]
-
-<<<<<<< HEAD
-        # fake activation so config is loaded
-        monkeypatch.setenv("CONDA_PREFIX", str(prefix))
-
-        # Create an environment using mirrored channels only
-        stdout, stderr, _ = conda_cli("install", *common, "python", "pip")
-        result = json.loads(stdout)
-        if stderr:
-            assert "conda.anaconda.org" not in stderr
-=======
+        common = ["-yp", prefix, "--solver=libmamba", "--json", "-vv"]
+
         env = os.environ.copy()
         env["CONDA_PREFIX"] = str(prefix)  # fake activation so config is loaded
 
@@ -231,7 +170,6 @@
         result = json.loads(p.stdout)
         if p.stderr:
             assert "conda.anaconda.org" not in p.stderr
->>>>>>> bd08e60d
 
         for pkg in result["actions"]["LINK"]:
             assert pkg["channel"] == "conda-forge", pkg
@@ -241,16 +179,12 @@
             ), pkg
 
         # Make a change to that channel
-<<<<<<< HEAD
-        stdout, stderr, _ = conda_cli("install", *common, "pytest")
-=======
         p = conda_subprocess("install", *common, "zlib", env=env)
->>>>>>> bd08e60d
 
         # Ensure that the loaded channels are ONLY the mirrored ones
-        result = json.loads(stdout)
-        if stderr:
-            assert "conda.anaconda.org" not in stderr
+        result = json.loads(p.stdout)
+        if p.stderr:
+            assert "conda.anaconda.org" not in p.stderr
 
         for pkg in result["actions"]["LINK"]:
             assert pkg["channel"] == "conda-forge", pkg
@@ -262,71 +196,70 @@
         # Ensure that other end points were never loaded
 
 
-def test_jax_and_jaxlib(monkeypatch: MonkeyPatch, conda_cli: CondaCLIFixture) -> None:
-    # https://github.com/conda/conda-libmamba-solver/issues/221
-    monkeypatch.setenv("CONDA_SUBDIR", "linux-64")
-    reset_context()
-    assert context.subdir == "linux-64"
-
+@pytest.mark.skipif(not on_linux, reason="Only run on Linux")
+def test_jax_and_jaxlib():
+    "https://github.com/conda/conda-libmamba-solver/issues/221"
+    env = os.environ.copy()
+    env["CONDA_SUBDIR"] = "linux-64"
     for specs in (("jax", "jaxlib"), ("jaxlib", "jax")):
-        stdout, _, _ = conda_cli(
+        process = conda_subprocess(
             "create",
+            "--name=unused",
             "--solver=libmamba",
             "--json",
             "--dry-run",
             "--override-channels",
-            "--channel=defaults",
+            "-c",
+            "defaults",
             f"conda-forge::{specs[0]}",
             f"conda-forge::{specs[1]}",
-            raises=DryRunExit,
-        )
-        result = json.loads(stdout)
+            explain=True,
+            env=env,
+        )
+        result = json.loads(process.stdout)
         assert result["success"] is True
         pkgs = {pkg["name"] for pkg in result["actions"]["LINK"]}
         assert specs[0] in pkgs
         assert specs[1] in pkgs
 
 
-def test_encoding_file_paths(tmp_path: Path, conda_cli: CondaCLIFixture) -> None:
+def test_encoding_file_paths(tmp_path: Path):
     tmp_channel = tmp_path / "channel+some+encodable+bits"
-    repo = Path(__file__).parent / "data" / "mamba_repo"
+    repo = Path(__file__).parent / "data/mamba_repo"
     shutil.copytree(repo, tmp_channel)
-    stdout, stderr, err = conda_cli(
-        "create",
-        f"--prefix={tmp_path / 'env'}",
-        f"--channel={tmp_channel}",
-        "--solver=libmamba",
-        "--yes",
-        "test-package",
-    )
-    print(stdout)
-    print(stderr, file=sys.stderr)
-    assert not err
+    process = conda_subprocess(
+        "create",
+        "-p",
+        tmp_path / "env",
+        "-c",
+        tmp_channel,
+        "test-package",
+        "--solver=libmamba",
+    )
+    print(process.stdout)
+    print(process.stderr, file=sys.stderr)
+    assert process.returncode == 0
     assert list((tmp_path / "env" / "conda-meta").glob("test-package-*.json"))
 
 
-def test_conda_build_with_aliased_channels(
-    tmp_path: Path,
-    monkeypatch: MonkeyPatch,
-    conda_cli: CondaCLIFixture,
-) -> None:
-    # https://github.com/conda/conda-libmamba-solver/issues/363
+def test_conda_build_with_aliased_channels(tmp_path):
+    "https://github.com/conda/conda-libmamba-solver/issues/363"
     condarc = Path.home() / ".condarc"
     condarc_contents = condarc.read_text() if condarc.is_file() else None
-
+    env = os.environ.copy()
     if on_win:
-        bld_path = str(Path(os.getenv("RUNNER_TEMP", tmp_path), "bld"))
+        env["CONDA_BLD_PATH"] = str(Path(os.environ.get("RUNNER_TEMP", tmp_path), "bld"))
     else:
-        bld_path = str(tmp_path / "conda-bld")
-    monkeypatch.setenv("CONDA_BLD_PATH", bld_path)
-
+        env["CONDA_BLD_PATH"] = str(tmp_path / "conda-bld")
     try:
         _setup_conda_forge_as_defaults(Path.home(), force=True)
-        conda_cli(
+        conda_subprocess(
             "build",
+            DATA / "conda_build_recipes" / "jedi",
             "--override-channels",
             "--channel=defaults",
-            DATA / "conda_build_recipes" / "jedi",
+            capture_output=False,
+            env=env,
         )
     finally:
         if condarc_contents:
@@ -400,12 +333,7 @@
 
 
 def test_http_server_auth_token_in_defaults(
-<<<<<<< HEAD
-    http_server_auth_token,
-    conda_cli: CondaCLIFixture,
-=======
     http_server_auth_token,  # noqa: F811
->>>>>>> bd08e60d
     path_factory: PathFactoryFixture,
 ) -> None:
     condarc = Path.home() / ".condarc"
@@ -418,16 +346,11 @@
             default_channels=[http_server_auth_token],
         )
         reset_context()
-
-        stdout, stderr, _ = conda_cli("info")
-        print(stdout)
-        assert not stderr
-
-        conda_cli(
+        conda_subprocess("info", capture_output=False)
+        conda_subprocess(
             "create",
             f"--prefix={path_factory()}",
             "--solver=libmamba",
-            "--yes",
             "test-package",
         )
     finally:
@@ -437,32 +360,6 @@
             condarc.unlink()
 
 
-<<<<<<< HEAD
-def test_local_spec(monkeypatch: MonkeyPatch, conda_cli: CondaCLIFixture) -> None:
-    # https://github.com/conda/conda-libmamba-solver/issues/398
-    monkeypatch.setenv("CONDA_BLD_PATH", str(DATA / "mamba_repo"))
-
-    with pytest.raises(DryRunExit):
-        conda_cli(
-            "create",
-            "--dry-run",
-            "--solver=libmamba",
-            "--channel=local",
-            "test-package",
-        )
-
-    with pytest.raises(DryRunExit):
-        conda_cli(
-            "create",
-            "--dry-run",
-            "--solver=libmamba",
-            "local::test-package",
-        )
-
-
-def test_unknown_channels_do_not_crash(tmp_env: TmpEnvFixture, conda_cli: CondaCLIFixture) -> None:
-    # https://github.com/conda/conda-libmamba-solver/issues/418
-=======
 def test_local_spec() -> None:
     """https://github.com/conda/conda-libmamba-solver/issues/398"""
     env = os.environ.copy()
@@ -519,34 +416,21 @@
 
 def test_unknown_channels_do_not_crash(tmp_env: TmpEnvFixture, conda_cli: CondaCLIFixture) -> None:
     """https://github.com/conda/conda-libmamba-solver/issues/418"""
->>>>>>> bd08e60d
     DATA = Path(__file__).parent / "data"
     test_pkg = DATA / "mamba_repo" / "noarch" / "test-package-0.1-0.tar.bz2"
     with tmp_env("ca-certificates") as prefix:
         # copy pkg to a new non-channel-like location without repodata around to obtain
         # '<unknown>' channel and reproduce the issue
-        temp_pkg = prefix / "test-package-0.1-0.tar.bz2"
+        temp_pkg = Path(prefix, "test-package-0.1-0.tar.bz2")
         shutil.copy(test_pkg, temp_pkg)
-<<<<<<< HEAD
-
-        conda_cli("install", f"--prefix={prefix}", "--yes", temp_pkg)
-        assert package_is_installed(prefix, "test-package")
-
-        conda_cli("install", f"--prefix={prefix}", "--yes", "zlib")
-=======
         conda_cli("install", f"--prefix={prefix}", temp_pkg)
         assert package_is_installed(prefix, "test-package")
         conda_cli("install", f"--prefix={prefix}", "zlib")
->>>>>>> bd08e60d
         assert package_is_installed(prefix, "zlib")
 
 
 @pytest.mark.skipif(not on_linux, reason="Only run on Linux")
-def test_use_cache_works_offline_fresh_install_keep(
-    tmp_path: Path,
-    monkeypatch: MonkeyPatch,
-    conda_cli: CondaCLIFixture,
-) -> None:
+def test_use_cache_works_offline_fresh_install_keep(tmp_path):
     """
     https://github.com/conda/conda-libmamba-solver/issues/396
 
@@ -560,31 +444,21 @@
     )
     urlretrieve(miniforge_url, tmp_path / "miniforge.sh")
     # bkfp: batch, keep, force, prefix
-    check_call(["bash", tmp_path / "miniforge.sh", "-bkfp", prefix := tmp_path / "miniforge"])
-
-    monkeypatch.setenv("CONDA_ROOT_PREFIX", str(prefix))
-    monkeypatch.setenv("CONDA_PKGS_DIRS", str(prefix / "pkgs"))
-    monkeypatch.setenv("CONDA_ENVS_DIRS", str(prefix / "envs"))
-    monkeypatch.setenv("HOME", str(tmp_path))  # ignore ~/.condarc
-
+    check_call(["bash", str(tmp_path / "miniforge.sh"), "-bkfp", tmp_path / "miniforge"])
+    env = os.environ.copy()
+    env["CONDA_ROOT_PREFIX"] = str(tmp_path / "miniforge")
+    env["CONDA_PKGS_DIRS"] = str(tmp_path / "miniforge" / "pkgs")
+    env["CONDA_ENVS_DIRS"] = str(tmp_path / "miniforge" / "envs")
+    env["HOME"] = str(tmp_path)  # ignore ~/.condarc
     args = (
         "update",
-        f"--prefix={prefix}",
+        "-p",
+        tmp_path / "miniforge",
         "--all",
         "--dry-run",
         "--override-channels",
         "--channel=conda-forge",
     )
-<<<<<<< HEAD
-
-    # use contextlib.suppress instead of pytest.raises since the DryRunExit doesn't occur if there's nothing to update
-    with suppress(DryRunExit):
-        conda_cli(*args, "--offline")
-    with suppress(DryRunExit):
-        conda_cli(*args, "--use-index-cache")
-    with suppress(DryRunExit):
-        conda_cli(*args, "--offline", "--use-index-cache")
-=======
     kwargs = {"capture_output": False, "check": True, "env": env}
     conda_subprocess(*args, "--offline", **kwargs)
     conda_subprocess(*args, "--use-index-cache", **kwargs)
@@ -607,5 +481,4 @@
     assert index.repos
     for repo in index.repos:
         assert "%20" in repo.url_no_cred
-        assert "%20" in repo.url_w_cred
->>>>>>> bd08e60d
+        assert "%20" in repo.url_w_cred