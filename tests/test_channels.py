--- conflicted
+++ resolved
@@ -143,11 +143,7 @@
         _setup_channels_custom,
     ),
 )
-<<<<<<< HEAD
 def test_mirrors_do_not_leak_channels(config_env, path_factory: PathFactoryFixture) -> None:
-=======
-def test_mirrors_do_not_leak_channels(config_env, tmp_path, tmp_env):
->>>>>>> e09df127
     """
     https://github.com/conda/conda-libmamba-solver/issues/108
 
@@ -159,11 +155,7 @@
     is undesirable.
     """
 
-<<<<<<< HEAD
     with env_vars({"CONDA_PKGS_DIRS": path_factory()}), make_temp_env() as prefix:
-=======
-    with env_vars({"CONDA_PKGS_DIRS": tmp_path}), tmp_env() as prefix:
->>>>>>> e09df127
         assert (Path(prefix) / "conda-meta" / "history").exists()
 
         # Setup conda configuration
@@ -276,47 +268,38 @@
             condarc.unlink()
 
 
-<<<<<<< HEAD
-def test_http_server_auth_none(http_server_auth_none, path_factory: PathFactoryFixture) -> None:
+def test_http_server_auth_none(
+    http_server_auth_none,  # noqa: F811
+    path_factory: PathFactoryFixture,
+) -> None:
     create_with_channel(http_server_auth_none, path_factory)
 
 
-def test_http_server_auth_basic(http_server_auth_basic, path_factory: PathFactoryFixture) -> None:
+def test_http_server_auth_basic(
+    http_server_auth_basic,  # noqa: F811
+    path_factory: PathFactoryFixture,
+) -> None:
     create_with_channel(http_server_auth_basic, path_factory)
 
 
 def test_http_server_auth_basic_email(
-    http_server_auth_basic_email, path_factory: PathFactoryFixture
+    http_server_auth_basic_email,  # noqa: F811
+    path_factory: PathFactoryFixture,
 ) -> None:
     create_with_channel(http_server_auth_basic_email, path_factory)
 
 
-def test_http_server_auth_token(http_server_auth_token, path_factory: PathFactoryFixture) -> None:
+def test_http_server_auth_token(
+    http_server_auth_token,  # noqa: F811
+    path_factory: PathFactoryFixture,
+) -> None:
     create_with_channel(http_server_auth_token, path_factory)
 
 
 def test_http_server_auth_token_in_defaults(
-    http_server_auth_token, path_factory: PathFactoryFixture
+    http_server_auth_token,  # noqa: F811
+    path_factory: PathFactoryFixture,
 ) -> None:
-=======
-def test_http_server_auth_none(http_server_auth_none):  # noqa: F811
-    create_with_channel(http_server_auth_none)
-
-
-def test_http_server_auth_basic(http_server_auth_basic):  # noqa: F811
-    create_with_channel(http_server_auth_basic)
-
-
-def test_http_server_auth_basic_email(http_server_auth_basic_email):  # noqa: F811
-    create_with_channel(http_server_auth_basic_email)
-
-
-def test_http_server_auth_token(http_server_auth_token):  # noqa: F811
-    create_with_channel(http_server_auth_token)
-
-
-def test_http_server_auth_token_in_defaults(http_server_auth_token):  # noqa: F811
->>>>>>> e09df127
     condarc = Path.home() / ".condarc"
     condarc_contents = condarc.read_text() if condarc.is_file() else None
     try:
