# Copyright (C) 2022 Anaconda, Inc
# SPDX-License-Identifier: BSD-3-Clause
import json
import sys
<<<<<<< HEAD
from subprocess import check_output, STDOUT, CalledProcessError
=======
from subprocess import STDOUT, check_output
>>>>>>> 47893cdb

from conda.testing.integration import _get_temp_prefix, make_temp_env, run_command


def test_channel_matchspec():
    stdout, stderr, _ = run_command(
        "create",
        _get_temp_prefix(),
        "--solver=libmamba",
        "--json",
        "--override-channels",
        "-c",
        "defaults",
        "conda-forge::libblas=*=*openblas",
        "python=3.9",
    )
    result = json.loads(stdout)
    assert result["success"] is True
    for record in result["actions"]["LINK"]:
        if record["name"] == "numpy":
            assert record["channel"] == "conda-forge"
        elif record["name"] == "python":
            assert record["channel"] == "pkgs/main"


def test_channels_prefixdata():
    """
    Make sure libmamba does not complain about missing channels
    used in previous commands.

    See https://github.com/conda/conda/issues/11790
    """
    with make_temp_env("conda-forge::xz", "python", "--solver=libmamba", use_restricted_unicode=True) as prefix:
        try:
            output = check_output(
            [
                sys.executable,
                "-m",
                "conda",
                "install",
                "-yp",
                prefix,
                "pytest",
                "--solver=libmamba",
            ],
            stderr=STDOUT,
            text=True,
        )
        except CalledProcessError as exc:
            print(exc.output)
            raise exc
        print(output)
        assert (
            "Selected channel specific (or force-reinstall) job, "
            "but package is not available from channel. "
            "Solve job will fail." not in output
        )<|MERGE_RESOLUTION|>--- conflicted
+++ resolved
@@ -2,11 +2,7 @@
 # SPDX-License-Identifier: BSD-3-Clause
 import json
 import sys
-<<<<<<< HEAD
 from subprocess import check_output, STDOUT, CalledProcessError
-=======
-from subprocess import STDOUT, check_output
->>>>>>> 47893cdb
 
 from conda.testing.integration import _get_temp_prefix, make_temp_env, run_command
 
