--- conflicted
+++ resolved
@@ -1,12 +1,6 @@
 # build-time
 pip
 # run-time
-<<<<<<< HEAD
-conda>=22.11  # should be 22.11
-importlib-metadata
-=======
 conda>=22.11
 importlib-metadata
-libarchive
->>>>>>> a52e857f
 libmambapy>=1.3