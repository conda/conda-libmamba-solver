#!/bin/bash
# To be used with the conda/conda CI Docker images, possibly while developing locally
# This script expects the following volumes to be present:
<<<<<<< HEAD
# - /opt/conda-src -> repo for conda/conda
# - /opt/conda-libmamba-src -> repo for conda-incubator/conda-libmamba-solver
=======
# - /opt/conda-src -> repo for conda/conda
# - /opt/conda-libmamba-src -> repo for conda/conda-libmamba-solver
>>>>>>> 216a6bc5

set -e
restore_e() {
    set +e
}
trap restore_e EXIT

sudo /opt/conda/condabin/conda install -y -p /opt/conda \
    "flit-core>=3.2,<4" \
    --file /opt/conda-libmamba-solver-src/dev/requirements.txt \
    --file /opt/conda-libmamba-solver-src/tests/requirements.txt

cd /opt/conda-libmamba-solver-src
sudo env FLIT_ROOT_INSTALL=1 /opt/conda/bin/python -m flit install --symlink --deps=none

cd /opt/conda-src
export RUNNING_ON_DEVCONTAINER=${RUNNING_ON_DEVCONTAINER:-}
source /opt/conda-src/dev/linux/bashrc.sh

cd /opt/conda-libmamba-solver-src

set +e<|MERGE_RESOLUTION|>--- conflicted
+++ resolved
@@ -1,13 +1,8 @@
 #!/bin/bash
 # To be used with the conda/conda CI Docker images, possibly while developing locally
 # This script expects the following volumes to be present:
-<<<<<<< HEAD
-# - /opt/conda-src -> repo for conda/conda
-# - /opt/conda-libmamba-src -> repo for conda-incubator/conda-libmamba-solver
-=======
 # - /opt/conda-src -> repo for conda/conda
 # - /opt/conda-libmamba-src -> repo for conda/conda-libmamba-solver
->>>>>>> 216a6bc5
 
 set -e
 restore_e() {
